--- conflicted
+++ resolved
@@ -32,11 +32,8 @@
 	"path/filepath"
 	"reflect"
 	"runtime"
-<<<<<<< HEAD
 	"slices"
-=======
 	"sort"
->>>>>>> 9355a532
 	"strings"
 	"sync"
 	"sync/atomic"
