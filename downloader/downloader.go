--- conflicted
+++ resolved
@@ -77,8 +77,7 @@
 	UploadRate, DownloadRate   uint64
 }
 
-<<<<<<< HEAD
-func New(ctx context.Context, cfg *downloadercfg.Cfg, logger log.Logger) (*Downloader, error) {
+func New(ctx context.Context, cfg *downloadercfg.Cfg, logger log.Logger, verbosity log.Lvl) (*Downloader, error) {
 	// move db from `datadir/snapshot/db` to `datadir/downloader`
 	//if dir.Exist(filepath.Join(cfg.Dirs.Snap, "db", "mdbx.dat")) { // migration from prev versions
 	//	from, to := filepath.Join(cfg.Dirs.Snap, "db", "mdbx.dat"), filepath.Join(cfg.Dirs.Downloader, "mdbx.dat")
@@ -91,21 +90,6 @@
 	//}
 
 	db, c, m, torrentClient, err := openClient(cfg.Dirs.Downloader, cfg.Dirs.Snap, cfg.ClientConfig)
-=======
-func New(ctx context.Context, cfg *downloadercfg.Cfg, logger log.Logger, verbosity log.Lvl) (*Downloader, error) {
-	// Application must never see partially-downloaded files
-	// To provide such consistent view - downloader does:
-	// add <datadir>/snapshots/tmp - then method .onComplete will remove this suffix
-	// and App only work with <datadir>/snapshot s folder
-	if dir.FileExist(cfg.SnapDir + "_tmp") { // migration from prev versions
-		_ = os.Rename(cfg.SnapDir+"_tmp", filepath.Join(cfg.SnapDir, "tmp")) // ignore error, because maybe they are on different drive, or target folder already created manually, all is fine
-	}
-	if err := moveFromTmp(cfg.SnapDir); err != nil {
-		return nil, err
-	}
-
-	db, c, m, torrentClient, err := openClient(cfg.ClientConfig)
->>>>>>> 8b9624f6
 	if err != nil {
 		return nil, fmt.Errorf("openClient: %w", err)
 	}
@@ -567,15 +551,10 @@
 	files = append(append(files, l...), l2...)
 	return files, nil
 }
-<<<<<<< HEAD
-func (d *Downloader) addTorrentFilesFromDisk(ctx context.Context) error {
-	files, err := AllTorrentSpecs(d.cfg.Dirs)
-=======
 func (d *Downloader) addTorrentFilesFromDisk() error {
 	logEvery := time.NewTicker(20 * time.Second)
 	defer logEvery.Stop()
-	files, err := allTorrentFiles(d.SnapDir())
->>>>>>> 8b9624f6
+	files, err := AllTorrentSpecs(d.cfg.Dirs)
 	if err != nil {
 		return err
 	}
@@ -597,11 +576,7 @@
 	return nil
 }
 func (d *Downloader) BuildTorrentFilesIfNeed(ctx context.Context) error {
-<<<<<<< HEAD
 	return BuildTorrentFilesIfNeed(ctx, d.cfg.Dirs)
-=======
-	return BuildTorrentFilesIfNeed(ctx, d.SnapDir())
->>>>>>> 8b9624f6
 }
 
 func (d *Downloader) Stats() AggStats {
