--- conflicted
+++ resolved
@@ -141,12 +141,7 @@
 	if !ok {
 		return res, ok
 	}
-<<<<<<< HEAD
-
-	return FileInfo{Version: version, From: from * 1_000, To: to * 1_000, Path: filepath.Join(dir, fileName), name: fileName, Type: ft, Ext: ext}, ok
-=======
 	return res, ok
->>>>>>> 08a4def7
 }
 
 var stateFileRegex = regexp.MustCompile("^v([0-9]+)-([[:lower:]]+).([0-9]+)-([0-9]+).(.*)$")
