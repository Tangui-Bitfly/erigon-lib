package state

import (
	"bufio"
	"bytes"
	"context"
	"encoding/binary"
	"errors"
	"fmt"
	"math"
	"os"
	"path"
	"path/filepath"
	"sort"
	"strings"
	"time"

	"github.com/c2h5oh/datasize"
	"github.com/edsrzf/mmap-go"
	"github.com/ledgerwatch/log/v3"
	"github.com/spaolacci/murmur3"

	"github.com/ledgerwatch/erigon-lib/common"
	"github.com/ledgerwatch/erigon-lib/common/background"
	"github.com/ledgerwatch/erigon-lib/common/dbg"
	"github.com/ledgerwatch/erigon-lib/compress"
	"github.com/ledgerwatch/erigon-lib/etl"
	"github.com/ledgerwatch/erigon-lib/recsplit/eliasfano32"
)

var UseBpsTree bool = true

const BtreeLogPrefix = "btree"

// DefaultBtreeM - amount of keys on leaf of BTree
// It will do log2(M) co-located-reads from data file - for binary-search inside leaf
var DefaultBtreeM = uint64(256)
var ErrBtIndexLookupBounds = errors.New("BtIndex: lookup di bounds error")

func logBase(n, base uint64) uint64 {
	return uint64(math.Ceil(math.Log(float64(n)) / math.Log(float64(base))))
}

func min64(a, b uint64) uint64 {
	if a < b {
		return a
	}
	return b
}

type markupCursor struct {
	l  uint64 //l - level
	p  uint64 //p - pos inside level
	di uint64 //di - data array index
	si uint64 //si - current, actual son index
}

type node struct {
	p   uint64 // pos inside level
	d   uint64
	s   uint64 // sons pos inside level
	fc  uint64
	key []byte
	val []byte
}

type Cursor struct {
	btt    *BtIndex
	ctx    context.Context
	getter ArchiveGetter
	key    []byte
	value  []byte
	d      uint64
}

//getter should be alive all the time of cursor usage
//Key and value is valid until cursor.Next is called
//func NewCursor(ctx context.Context, k, v []byte, d uint64, g ArchiveGetter) *Cursor {
//	return &Cursor{
//		ctx:    ctx,
//		getter: g,
//		key:    common.Copy(k),
//		value:  common.Copy(v),
//		d:      d,
//	}
//}

func (c *Cursor) Key() []byte {
	return c.key
}

func (c *Cursor) Di() uint64 {
	return c.d
}

func (c *Cursor) Value() []byte {
	return c.value
}

func (c *Cursor) Next() bool {
	if !c.next() {
		return false
	}

	key, value, err := c.btt.dataLookup(c.d, c.getter)
	if err != nil {
		return false
	}
	c.key, c.value = key, value
	return true
}

// next returns if another key/value pair is available int that index.
// moves pointer d to next element if successful
func (c *Cursor) next() bool {
	if c.d+1 == c.btt.ef.Count() {
		return false
	}
	c.d++
	return true
}

type btAlloc struct {
	d       uint64 // depth
	M       uint64 // child limit of any node
	N       uint64
	K       uint64
	vx      []uint64   // vertex count on level
	sons    [][]uint64 // i - level; 0 <= i < d; j_k - amount, j_k+1 - child count
	cursors []markupCursor
	nodes   [][]node
	naccess uint64
	trace   bool

	dataLookup dataLookupFunc
	keyCmp     keyCmpFunc
}

func newBtAlloc(k, M uint64, trace bool, dataLookup dataLookupFunc, keyCmp keyCmpFunc) *btAlloc {
	if k == 0 {
		return nil
	}

	d := logBase(k, M)
	a := &btAlloc{
		vx:         make([]uint64, d+1),
		sons:       make([][]uint64, d+1),
		cursors:    make([]markupCursor, d),
		nodes:      make([][]node, d),
		M:          M,
		K:          k,
		d:          d,
		trace:      trace,
		dataLookup: dataLookup,
		keyCmp:     keyCmp,
	}

	if trace {
		fmt.Printf("k=%d d=%d, M=%d\n", k, d, M)
	}
	a.vx[0], a.vx[d] = 1, k

	if k < M/2 {
		a.N = k
		a.nodes = make([][]node, 1)
		return a
	}

	//nnc := func(vx uint64) uint64 {
	//	return uint64(math.Ceil(float64(vx) / float64(M)))
	//}
	nvc := func(vx uint64) uint64 {
		return uint64(math.Ceil(float64(vx) / float64(M>>1)))
	}

	for i := a.d - 1; i > 0; i-- {
		nnc := uint64(math.Ceil(float64(a.vx[i+1]) / float64(M)))
		//nvc := uint64(math.Floor(float64(a.vx[i+1]) / float64(m))-1)
		//nnc := a.vx[i+1] / M
		//nvc := a.vx[i+1] / m
		//bvc := a.vx[i+1] / (m + (m >> 1))
		a.vx[i] = min64(uint64(math.Pow(float64(M), float64(i))), nnc)
	}

	ncount := uint64(0)
	pnv := uint64(0)
	for l := a.d - 1; l > 0; l-- {
		//s := nnc(a.vx[l+1])
		sh := nvc(a.vx[l+1])

		if sh&1 == 1 {
			a.sons[l] = append(a.sons[l], sh>>1, M, 1, M>>1)
		} else {
			a.sons[l] = append(a.sons[l], sh>>1, M)
		}

		for ik := 0; ik < len(a.sons[l]); ik += 2 {
			ncount += a.sons[l][ik] * a.sons[l][ik+1]
			if l == 1 {
				pnv += a.sons[l][ik]
			}
		}
	}
	a.sons[0] = []uint64{1, pnv}
	ncount += a.sons[0][0] * a.sons[0][1] // last one
	a.N = ncount

	if trace {
		for i, v := range a.sons {
			fmt.Printf("L%d=%v\n", i, v)
		}
	}

	return a
}

func (a *btAlloc) traverseDfs() {
	for l := 0; l < len(a.sons)-1; l++ {
		a.cursors[l] = markupCursor{uint64(l), 1, 0, 0}
		a.nodes[l] = make([]node, 0)
	}

	if len(a.cursors) <= 1 {
		if a.nodes[0] == nil {
			a.nodes[0] = make([]node, 0)
		}
		a.nodes[0] = append(a.nodes[0], node{d: a.K})
		a.N = a.K
		if a.trace {
			fmt.Printf("ncount=%d ∂%.5f\n", a.N, float64(a.N-a.K)/float64(a.N))
		}
		return
	}

	c := a.cursors[len(a.cursors)-1]
	pc := a.cursors[(len(a.cursors) - 2)]
	root := new(node)
	trace := false

	var di uint64
	for stop := false; !stop; {
		// fill leaves, mark parent if needed (until all grandparents not marked up until root)
		// check if eldest parent has brothers
		//     -- has bros -> fill their leaves from the bottom
		//     -- no bros  -> shift cursor (tricky)
		if di > a.K {
			a.N = di - 1 // actually filled node count
			if a.trace {
				fmt.Printf("ncount=%d ∂%.5f\n", a.N, float64(a.N-a.K)/float64(a.N))
			}
			break
		}

		bros, parents := a.sons[c.l][c.p], a.sons[c.l][c.p-1]
		for i := uint64(0); i < bros; i++ {
			c.di = di
			if trace {
				fmt.Printf("L%d |%d| d %2d s %2d\n", c.l, c.p, c.di, c.si)
			}
			c.si++
			di++

			if i == 0 {
				pc.di = di
				if trace {
					fmt.Printf("P%d |%d| d %2d s %2d\n", pc.l, pc.p, pc.di, pc.si)
				}
				pc.si++
				di++
			}
			if di > a.K {
				a.N = di - 1 // actually filled node count
				stop = true
				break
			}
		}

		a.nodes[c.l] = append(a.nodes[c.l], node{p: c.p, d: c.di, s: c.si})
		a.nodes[pc.l] = append(a.nodes[pc.l], node{p: pc.p, d: pc.di, s: pc.si, fc: uint64(len(a.nodes[c.l]) - 1)})

		pid := c.si / bros
		if pid >= parents {
			if c.p+2 >= uint64(len(a.sons[c.l])) {
				stop = true // end of row
				if trace {
					fmt.Printf("F%d |%d| d %2d\n", c.l, c.p, c.di)
				}
			} else {
				c.p += 2
				c.si = 0
				c.di = 0
			}
		}
		a.cursors[c.l] = c
		a.cursors[pc.l] = pc

		//nolint
		for l := pc.l; l >= 0; l-- {
			pc := a.cursors[l]
			uncles := a.sons[pc.l][pc.p]
			grands := a.sons[pc.l][pc.p-1]

			pi1 := pc.si / uncles
			pc.si++
			pc.di = 0

			pi2 := pc.si / uncles
			moved := pi2-pi1 != 0

			switch {
			case pc.l > 0:
				gp := a.cursors[pc.l-1]
				if gp.di == 0 {
					gp.di = di
					di++
					if trace {
						fmt.Printf("P%d |%d| d %2d s %2d\n", gp.l, gp.p, gp.di, gp.si)
					}
					a.nodes[gp.l] = append(a.nodes[gp.l], node{p: gp.p, d: gp.di, s: gp.si, fc: uint64(len(a.nodes[l]) - 1)})
					a.cursors[gp.l] = gp
				}
			default:
				if root.d == 0 {
					root.d = di
					//di++
					if trace {
						fmt.Printf("ROOT | d %2d\n", root.d)
					}
				}
			}

			//fmt.Printf("P%d |%d| d %2d s %2d pid %d\n", pc.l, pc.p, pc.di, pc.si-1)
			if pi2 >= grands { // skip one step of si due to different parental filling order
				if pc.p+2 >= uint64(len(a.sons[pc.l])) {
					if trace {
						fmt.Printf("EoRow %d |%d|\n", pc.l, pc.p)
					}
					break // end of row
				}
				//fmt.Printf("N %d d%d s%d\n", pc.l, pc.di, pc.si)
				//fmt.Printf("P%d |%d| d %2d s %2d pid %d\n", pc.l, pc.p, pc.di, pc.si, pid)
				pc.p += 2
				pc.si = 0
				pc.di = 0
			}
			a.cursors[pc.l] = pc

			if !moved {
				break
			}
		}
	}

	if a.trace {
		fmt.Printf("ncount=%d ∂%.5f\n", a.N, float64(a.N-a.K)/float64(a.N))
	}
}

func (a *btAlloc) bsKey(x []byte, l, r uint64, g ArchiveGetter) (k []byte, di uint64, found bool, err error) {
	//i := 0
	var cmp int
	for l <= r {
		di = (l + r) >> 1

		cmp, k, err = a.keyCmp(x, di, g)
		a.naccess++

		switch {
		case err != nil:
			if errors.Is(err, ErrBtIndexLookupBounds) {
				return k, 0, false, nil
			}
			return k, 0, false, err
		case cmp == 0:
			return k, di, true, err
		case cmp == -1:
			l = di + 1
		default:
			r = di
		}
		if l == r {
			break
		}
	}
	return k, l, true, nil
}

func (a *btAlloc) bsNode(i, l, r uint64, x []byte) (n node, lm int64, rm int64) {
	lm, rm = -1, -1
	var m uint64

	for l < r {
		m = (l + r) >> 1
		cmp := bytes.Compare(a.nodes[i][m].key, x)
		a.naccess++
		switch {
		case cmp == 0:
			return a.nodes[i][m], int64(m), int64(m)
		case cmp > 0:
			r = m
			rm = int64(m)
		case cmp < 0:
			lm = int64(m)
			l = m + 1
		default:
			panic(fmt.Errorf("compare error %d, %x ? %x", cmp, n.key, x))
		}
	}
	return a.nodes[i][m], lm, rm
}

// find position of key with node.di <= d at level lvl
func (a *btAlloc) seekLeast(lvl, d uint64) uint64 {
	//TODO: this seems calculatable from M and tree depth
	return uint64(sort.Search(len(a.nodes[lvl]), func(i int) bool {
		return a.nodes[lvl][i].d >= d
	}))
}

// Get returns value if found exact match of key
// TODO k as return is useless(almost)
func (a *btAlloc) Get(g ArchiveGetter, key []byte) (k []byte, found bool, di uint64, err error) {
	k, di, found, err = a.Seek(g, key)
	if err != nil {
		return nil, false, 0, err
	}
	if !found || !bytes.Equal(k, key) {
		return nil, false, 0, nil
	}
	return k, found, di, nil
}

func (a *btAlloc) Seek(g ArchiveGetter, seek []byte) (k []byte, di uint64, found bool, err error) {
	if a.trace {
		fmt.Printf("seek key %x\n", seek)
	}

	var (
		lm, rm     int64
		L, R       = uint64(0), uint64(len(a.nodes[0]) - 1)
		minD, maxD = uint64(0), a.K
		ln         node
	)

	for l, level := range a.nodes {
		if len(level) == 1 && l == 0 {
			ln = a.nodes[0][0]
			maxD = ln.d
			break
		}
		ln, lm, rm = a.bsNode(uint64(l), L, R, seek)
		if ln.key == nil { // should return node which is nearest to key from the left so never nil
			if a.trace {
				fmt.Printf("found nil key %x pos_range[%d-%d] naccess_ram=%d\n", l, lm, rm, a.naccess)
			}
			return nil, 0, false, fmt.Errorf("bt index nil node at level %d", l)
		}
		//fmt.Printf("b: %x, %x\n", ik, ln.key)
		cmp := bytes.Compare(ln.key, seek)
		switch cmp {
		case 1: // key > ik
			maxD = ln.d
		case -1: // key < ik
			minD = ln.d
		case 0:
			if a.trace {
				fmt.Printf("found key %x v=%x naccess_ram=%d\n", seek, ln.val /*level[m].d,*/, a.naccess)
			}
			return ln.key, ln.d, true, nil
		}

		if lm >= 0 {
			minD = a.nodes[l][lm].d
			L = level[lm].fc
		} else if l+1 != len(a.nodes) {
			L = a.seekLeast(uint64(l+1), minD)
			if L == uint64(len(a.nodes[l+1])) {
				L--
			}
		}
		if rm >= 0 {
			maxD = a.nodes[l][rm].d
			R = level[rm].fc
		} else if l+1 != len(a.nodes) {
			R = a.seekLeast(uint64(l+1), maxD)
			if R == uint64(len(a.nodes[l+1])) {
				R--
			}
		}

		if maxD-minD <= a.M+2 {
			break
		}

		if a.trace {
			fmt.Printf("range={%x d=%d p=%d} (%d, %d) L=%d naccess_ram=%d\n", ln.key, ln.d, ln.p, minD, maxD, l, a.naccess)
		}
	}

	a.naccess = 0 // reset count before actually go to disk
	if maxD-minD > a.M+2 {
		log.Warn("too big binary search", "minD", minD, "maxD", maxD, "keysCount", a.K, "key", fmt.Sprintf("%x", seek))
		//return nil, nil, 0, fmt.Errorf("too big binary search: minD=%d, maxD=%d, keysCount=%d, key=%x", minD, maxD, a.K, ik)
	}
	k, di, found, err = a.bsKey(seek, minD, maxD, g)
	if err != nil {
		if a.trace {
			fmt.Printf("key %x not found\n", seek)
		}
		return nil, 0, false, err
	}
	return k, di, found, nil
}

func (a *btAlloc) WarmUp(gr ArchiveGetter) error {
	a.traverseDfs()

	for i, n := range a.nodes {
		if a.trace {
			fmt.Printf("D%d |%d| ", i, len(n))
		}
		for j, s := range n {
			if a.trace {
				fmt.Printf("%d ", s.d)
			}
			if s.d >= a.K {
				break
			}

			kb, v, err := a.dataLookup(s.d, gr)
			if err != nil {
				fmt.Printf("d %d not found %v\n", s.d, err)
			}
			a.nodes[i][j].key = kb
			a.nodes[i][j].val = v
		}
		if a.trace {
			fmt.Printf("\n")
		}
	}
	return nil
}

type BtIndexWriter struct {
	maxOffset  uint64
	prevOffset uint64
	minDelta   uint64
	indexW     *bufio.Writer
	indexF     *os.File
	ef         *eliasfano32.EliasFano
	collector  *etl.Collector

	args BtIndexWriterArgs

	indexFileName string
	tmpFilePath   string

	numBuf      [8]byte
	keysWritten uint64

	built   bool
	lvl     log.Lvl
	logger  log.Logger
	noFsync bool // fsync is enabled by default, but tests can manually disable
}

type BtIndexWriterArgs struct {
	IndexFile   string // File name where the index and the minimal perfect hash function will be written to
	TmpDir      string
	KeyCount    int
	EtlBufLimit datasize.ByteSize
	Lvl         log.Lvl
}

// NewBtIndexWriter creates a new BtIndexWriter instance with given number of keys
// Typical bucket size is 100 - 2048, larger bucket sizes result in smaller representations of hash functions, at a cost of slower access
// salt parameters is used to randomise the hash function construction, to ensure that different Erigon instances (nodes)
// are likely to use different hash function, to collision attacks are unlikely to slow down any meaningful number of nodes at the same time
func NewBtIndexWriter(args BtIndexWriterArgs, logger log.Logger) (*BtIndexWriter, error) {
	if args.EtlBufLimit == 0 {
		args.EtlBufLimit = etl.BufferOptimalSize
	}
	if args.Lvl == 0 {
		args.Lvl = log.LvlTrace
	}

	btw := &BtIndexWriter{lvl: args.Lvl, logger: logger, args: args,
		tmpFilePath: args.IndexFile + ".tmp"}

	_, fname := filepath.Split(btw.args.IndexFile)
	btw.indexFileName = fname

	btw.collector = etl.NewCollector(BtreeLogPrefix+" "+fname, btw.args.TmpDir, etl.NewSortableBuffer(btw.args.EtlBufLimit), logger)
	btw.collector.LogLvl(btw.args.Lvl)

	return btw, nil
}

func (btw *BtIndexWriter) AddKey(key []byte, offset uint64) error {
	if btw.built {
		return fmt.Errorf("cannot add keys after perfect hash function had been built")
	}

	binary.BigEndian.PutUint64(btw.numBuf[:], offset)
	if offset > btw.maxOffset {
		btw.maxOffset = offset
	}
	if btw.keysWritten > 0 {
		delta := offset - btw.prevOffset
		if btw.keysWritten == 1 || delta < btw.minDelta {
			btw.minDelta = delta
		}
	}

	if err := btw.collector.Collect(key, btw.numBuf[:]); err != nil {
		return err
	}
	btw.keysWritten++
	btw.prevOffset = offset
	return nil
}

// loadFuncBucket is required to satisfy the type etl.LoadFunc type, to use with collector.Load
func (btw *BtIndexWriter) loadFuncBucket(k, v []byte, _ etl.CurrentTableReader, _ etl.LoadNextFunc) error {
	// k is the BigEndian encoding of the bucket number, and the v is the key that is assigned into that bucket
	//if uint64(len(btw.vals)) >= btw.batchSizeLimit {
	//	if err := btw.drainBatch(); err != nil {
	//		return err
	//	}
	//}

	// if _, err := btw.indexW.Write(k); err != nil {
	// 	return err
	// }
	//if _, err := btw.indexW.Write(v); err != nil {
	//	return err
	//}
	//copy(btw.numBuf[8-btw.bytesPerRec:], v)
	//btw.ef.AddOffset(binary.BigEndian.Uint64(btw.numBuf[:]))

	btw.ef.AddOffset(binary.BigEndian.Uint64(v))

	//btw.keys = append(btw.keys, binary.BigEndian.Uint64(k), binary.BigEndian.Uint64(k[8:]))
	//btw.vals = append(btw.vals, binary.BigEndian.Uint64(v))
	return nil
}

// Build has to be called after all the keys have been added, and it initiates the process
// of building the perfect hash function and writing index into a file
func (btw *BtIndexWriter) Build() error {
	if btw.built {
		return fmt.Errorf("already built")
	}
	var err error
	if btw.indexF, err = os.Create(btw.tmpFilePath); err != nil {
		return fmt.Errorf("create index file %s: %w", btw.args.IndexFile, err)
	}
	defer btw.indexF.Close()
	btw.indexW = bufio.NewWriterSize(btw.indexF, etl.BufIOSize)

	defer btw.collector.Close()
	log.Log(btw.args.Lvl, "[index] calculating", "file", btw.indexFileName)

	if btw.keysWritten > 0 {
		btw.ef = eliasfano32.NewEliasFano(btw.keysWritten, btw.maxOffset)
		if err := btw.collector.Load(nil, "", btw.loadFuncBucket, etl.TransformArgs{}); err != nil {
			return err
		}
		btw.ef.Build()
		if err := btw.ef.Write(btw.indexW); err != nil {
			return fmt.Errorf("[index] write ef: %w", err)
		}
	}

	btw.logger.Log(btw.args.Lvl, "[index] write", "file", btw.indexFileName)
	btw.built = true

	if err = btw.indexW.Flush(); err != nil {
		return err
	}
	if err = btw.fsync(); err != nil {
		return err
	}
	if err = btw.indexF.Close(); err != nil {
		return err
	}
	if err = os.Rename(btw.tmpFilePath, btw.args.IndexFile); err != nil {
		return err
	}
	return nil
}

func (btw *BtIndexWriter) DisableFsync() { btw.noFsync = true }

// fsync - other processes/goroutines must see only "fully-complete" (valid) files. No partial-writes.
// To achieve it: write to .tmp file then `rename` when file is ready.
// Machine may power-off right after `rename` - it means `fsync` must be before `rename`
func (btw *BtIndexWriter) fsync() error {
	if btw.noFsync {
		return nil
	}
	if err := btw.indexF.Sync(); err != nil {
		btw.logger.Warn("couldn't fsync", "err", err, "file", btw.tmpFilePath)
		return err
	}
	return nil
}

func (btw *BtIndexWriter) Close() {
	if btw.indexF != nil {
		btw.indexF.Close()
	}
	if btw.collector != nil {
		btw.collector.Close()
	}
	//if btw.offsetCollector != nil {
	//	btw.offsetCollector.Close()
	//}
}

type BtIndex struct {
	alloc    *btAlloc // pointless?
	bplus    *BpsTree
	m        mmap.MMap
	data     []byte
	ef       *eliasfano32.EliasFano
	file     *os.File
	size     int64
	modTime  time.Time
	filePath string

	// TODO do not sotre decompressor ptr in index, pass ArchiveGetter always instead of decomp directly
	compressed   FileCompression
	decompressor *compress.Decompressor
}

func CreateBtreeIndex(indexPath, dataPath string, M uint64, compressed FileCompression, seed uint32, logger log.Logger, noFsync bool) (*BtIndex, error) {
	err := BuildBtreeIndex(dataPath, indexPath, compressed, seed, logger, noFsync)
	if err != nil {
		return nil, err
	}
	return OpenBtreeIndex(indexPath, dataPath, M, compressed, false)
}

func CreateBtreeIndexWithDecompressor(indexPath string, M uint64, decompressor *compress.Decompressor, compressed FileCompression, seed uint32, ps *background.ProgressSet, tmpdir string, logger log.Logger, noFsync bool) (*BtIndex, error) {
	err := BuildBtreeIndexWithDecompressor(indexPath, decompressor, compressed, ps, tmpdir, seed, logger, noFsync)
	if err != nil {
		return nil, err
	}
	return OpenBtreeIndexWithDecompressor(indexPath, M, decompressor, compressed)
}

// Opens .kv at dataPath and generates index over it to file 'indexPath'
func BuildBtreeIndex(dataPath, indexPath string, compressed FileCompression, seed uint32, logger log.Logger, noFsync bool) error {
	decomp, err := compress.NewDecompressor(dataPath)
	if err != nil {
		return err
	}
	defer decomp.Close()
	return BuildBtreeIndexWithDecompressor(indexPath, decomp, compressed, background.NewProgressSet(), filepath.Dir(indexPath), seed, logger, noFsync)
}

func OpenBtreeIndex(indexPath, dataPath string, M uint64, compressed FileCompression, trace bool) (*BtIndex, error) {
	kv, err := compress.NewDecompressor(dataPath)
	if err != nil {
		return nil, err
	}
	return OpenBtreeIndexWithDecompressor(indexPath, M, kv, compressed)
}

func BuildBtreeIndexWithDecompressor(indexPath string, kv *compress.Decompressor, compression FileCompression, ps *background.ProgressSet, tmpdir string, salt uint32, logger log.Logger, noFsync bool) error {
	_, indexFileName := filepath.Split(indexPath)
	p := ps.AddNew(indexFileName, uint64(kv.Count()/2))
	defer ps.Delete(p)

	defer kv.EnableReadAhead().DisableReadAhead()
	bloomPath := strings.TrimSuffix(indexPath, ".bt") + ".kvei"
	var bloom *ExistenceFilter
	var err error
	if kv.Count() >= 2 {
		bloom, err = NewExistenceFilter(uint64(kv.Count()/2), bloomPath)
		if err != nil {
			return err
		}
		bloom.DisableFsync()

	}
	hasher := murmur3.New128WithSeed(salt)

	args := BtIndexWriterArgs{
		IndexFile: indexPath,
		TmpDir:    tmpdir,
	}

	iw, err := NewBtIndexWriter(args, logger)
	if err != nil {
		return err
	}
	defer iw.Close()

	getter := NewArchiveGetter(kv.MakeGetter(), compression)
	getter.Reset(0)

	key := make([]byte, 0, 64)
	var pos uint64

	//var kp, emptys uint64
	//ks := make(map[int]int)
	for getter.HasNext() {
		key, _ = getter.Next(key[:0])
		err = iw.AddKey(key, pos)
		if err != nil {
			return err
		}
		hasher.Reset()
		hasher.Write(key) //nolint:errcheck
		hi, _ := hasher.Sum128()
		bloom.AddHash(hi)
		pos, _ = getter.Skip()
		//if pos-kp == 1 {
		//	ks[len(key)]++
		//	emptys++
		//}

		p.Processed.Add(1)
	}
	//logger.Warn("empty keys", "key lengths", ks, "total emptys", emptys, "total", kv.Count()/2)
	if err := iw.Build(); err != nil {
		return err
	}

	if bloom != nil {
		if err := bloom.Build(); err != nil {
			return err
		}
	}
	return nil
}

// For now, M is not stored inside index file.
func OpenBtreeIndexWithDecompressor(indexPath string, M uint64, kv *compress.Decompressor, compress FileCompression) (*BtIndex, error) {
	s, err := os.Stat(indexPath)
	if err != nil {
		return nil, err
	}

	idx := &BtIndex{
		filePath: indexPath,
		size:     s.Size(),
		modTime:  s.ModTime(),

		decompressor: kv,
		compressed:   compress,
	}

	idx.file, err = os.Open(indexPath)
	if err != nil {
		return nil, err
	}
	if idx.size == 0 {
		return idx, nil
	}

	idx.m, err = mmap.MapRegion(idx.file, int(idx.size), mmap.RDONLY, 0, 0)
	if err != nil {
		return nil, err
	}
	idx.data = idx.m[:idx.size]

	var pos int
	if len(idx.data[pos:]) == 0 {
		return idx, nil
	}
	defer idx.decompressor.EnableReadAhead().DisableReadAhead()

	idx.ef, _ = eliasfano32.ReadEliasFano(idx.data[pos:])

	getter := NewArchiveGetter(idx.decompressor.MakeGetter(), idx.compressed)

	//fmt.Printf("open btree index %s with %d keys b+=%t data compressed %t\n", indexPath, idx.ef.Count(), UseBpsTree, idx.compressed)
	switch UseBpsTree {
	case true:
		idx.bplus = NewBpsTree(getter, idx.ef, M, idx.dataLookup, idx.keyCmp)
	default:
		idx.alloc = newBtAlloc(idx.ef.Count(), M, false, idx.dataLookup, idx.keyCmp)
		if idx.alloc != nil {
			idx.alloc.WarmUp(getter)
		}
	}

	return idx, nil
}

// dataLookup fetches key and value from data file by di (data index)
// di starts from 0 so di is never >= keyCount
func (b *BtIndex) dataLookup(di uint64, g ArchiveGetter) ([]byte, []byte, error) {
	if di >= b.ef.Count() {
		return nil, nil, fmt.Errorf("%w: keyCount=%d, but key %d requested. file: %s", ErrBtIndexLookupBounds, b.ef.Count(), di, b.FileName())
	}

	offset := b.ef.Get(di)
	g.Reset(offset)
	if !g.HasNext() {
		return nil, nil, fmt.Errorf("pair %d/%d key not found, file: %s/%s", di, b.ef.Count(), b.FileName(), g.FileName())
	}

	k, _ := g.Next(nil)
	if !g.HasNext() {
		return nil, nil, fmt.Errorf("pair %d/%d value not found, file: %s/%s", di, b.ef.Count(), b.FileName(), g.FileName())
	}
	v, _ := g.Next(nil)
	return k, v, nil
}

// comparing `k` with item of index `di`. using buffer `kBuf` to avoid allocations
func (b *BtIndex) keyCmp(k []byte, di uint64, g ArchiveGetter) (int, []byte, error) {
	if di >= b.ef.Count() {
		return 0, nil, fmt.Errorf("%w: keyCount=%d, but key %d requested. file: %s", ErrBtIndexLookupBounds, b.ef.Count(), di+1, b.FileName())
	}
<<<<<<< HEAD
=======
	if b.bplus != nil && b.ef != b.bplus.offt {
		panic("b.ef != b.bplus.offt")
	}
>>>>>>> 38fd5e02

	offset := b.ef.Get(di)
	g.Reset(offset)
	if !g.HasNext() {
		return 0, nil, fmt.Errorf("key at %d/%d not found, file: %s", di, b.ef.Count(), b.FileName())
	}

	var res []byte
	res, _ = g.Next(res[:0])

	//TODO: use `b.getter.Match` after https://github.com/ledgerwatch/erigon/issues/7855
	return bytes.Compare(res, k), res, nil
	//return b.getter.Match(k), result, nil
}

// getter should be alive all the time of cursor usage
// Key and value is valid until cursor.Next is called
func (b *BtIndex) newCursor(ctx context.Context, k, v []byte, d uint64, g ArchiveGetter) *Cursor {
	return &Cursor{
		btt:    b,
		ctx:    ctx,
		getter: g,
		key:    common.Copy(k),
		value:  common.Copy(v),
		d:      d,
	}
}

func (b *BtIndex) Size() int64 { return b.size }

func (b *BtIndex) ModTime() time.Time { return b.modTime }

func (b *BtIndex) FilePath() string { return b.filePath }

func (b *BtIndex) FileName() string { return path.Base(b.filePath) }

func (b *BtIndex) Empty() bool { return b == nil || b.ef == nil || b.ef.Count() == 0 }

func (b *BtIndex) KeyCount() uint64 {
	if b.Empty() {
		return 0
	}
	return b.ef.Count()
}

func (b *BtIndex) Close() {
	if b == nil {
		return
	}
	if b.file != nil {
		if b.m != nil {
			if err := b.m.Unmap(); err != nil {
				log.Log(dbg.FileCloseLogLevel, "unmap", "err", err, "file", b.FileName(), "stack", dbg.Stack())
			}
		}
		b.m = nil
		if err := b.file.Close(); err != nil {
			log.Log(dbg.FileCloseLogLevel, "close", "err", err, "file", b.FileName(), "stack", dbg.Stack())
		}
		b.file = nil
	}

	if b.decompressor != nil {
		b.decompressor.Close()
		b.decompressor = nil
	}
}

// Get - exact match of key. `k == nil` - means not found
func (b *BtIndex) Get(lookup []byte, gr ArchiveGetter) (k, v []byte, found bool, err error) {
	// TODO: optimize by "push-down" - instead of using seek+compare, alloc can have method Get which will return nil if key doesn't exists
	// alternativaly: can allocate cursor on-stack
	// 	it := Iter{} // allocation on stack
	//  it.Initialize(file)

	if b.Empty() {
		return k, v, false, nil
<<<<<<< HEAD
	}

	var index uint64
	// defer func() {
	// 	fmt.Printf("[Bindex][%s] Get (%t) '%x' -> '%x' di=%d err %v\n", b.FileName(), found, lookup, v, index, err)
	// }()
	if UseBpsTree {
		if b.bplus == nil {
			panic(fmt.Errorf("Get: `b.bplus` is nil: %s", gr.FileName()))
		}
		//it, err := b.bplus.Seek(gr, lookup)
		//if err != nil {
		//	return k, v, false, err
		//}
		//k, v, err := it.KVFromGetter(gr)
		//if err != nil {
		//	return nil, nil, false, fmt.Errorf("kv from getter: %w", err)
		//}
		//if !bytes.Equal(k, lookup) {
		//	return nil, nil, false, nil
		//}
		//index = it.i
		// v is actual value, not offset.

		// weak assumption that k will be ignored and used lookup instead.
		// since fetching k and v from data file is required to use Getter.
		// Why to do Getter.Reset twice when we can get kv right there.

		k, found, index, err = b.bplus.Get(gr, lookup)
	} else {
		if b.alloc == nil {
			return k, v, false, err
		}
		k, found, index, err = b.alloc.Get(gr, lookup)
	}
=======
	}

	var index uint64
	// defer func() {
	// 	fmt.Printf("[Bindex][%s] Get (%t) '%x' -> '%x' di=%d err %v\n", b.FileName(), found, lookup, v, index, err)
	// }()
	if UseBpsTree {
		if b.bplus == nil {
			panic(fmt.Errorf("Get: `b.bplus` is nil: %s", gr.FileName()))
		}
		// v is actual value, not offset.

		// weak assumption that k will be ignored and used lookup instead.
		// since fetching k and v from data file is required to use Getter.
		// Why to do Getter.Reset twice when we can get kv right there.

		k, found, index, err = b.bplus.Get(gr, lookup)
	} else {
		if b.alloc == nil {
			return k, v, false, err
		}
		k, found, index, err = b.alloc.Get(gr, lookup)
	}
>>>>>>> 38fd5e02
	if err != nil || !found {
		if errors.Is(err, ErrBtIndexLookupBounds) {
			return k, v, false, nil
		}
		return nil, nil, false, err
	}

	// this comparation should be done by index get method, and in case of mismatch, key is not found
	//if !bytes.Equal(k, lookup) {
	//	return k, v, false, nil
	//}
	k, v, err = b.dataLookup(index, gr)
	if err != nil {
		if errors.Is(err, ErrBtIndexLookupBounds) {
			return k, v, false, nil
		}
		return k, v, false, err
	}
	return k, v, true, nil
}

// Seek moves cursor to position where key >= x.
// Then if x == nil - first key returned
//
//	if x is larger than any other key in index, nil cursor is returned.
func (b *BtIndex) SeekDeprecated(x []byte) (*Cursor, error) {
	g := NewArchiveGetter(b.decompressor.MakeGetter(), b.compressed)
	return b.Seek(g, x)
}

// Seek moves cursor to position where key >= x.
// Then if x == nil - first key returned
//
//	if x is larger than any other key in index, nil cursor is returned.
func (b *BtIndex) Seek(g ArchiveGetter, x []byte) (*Cursor, error) {
	if b.Empty() {
		return nil, nil
<<<<<<< HEAD
	}

	// defer func() {
	// 	fmt.Printf("[Bindex][%s] Seek '%x' -> '%x' di=%d\n", b.FileName(), x, cursor.Value(), cursor.d)
	// }()
	var (
		k     []byte
		dt    uint64
		found bool
		err   error
	)

	if UseBpsTree {
		_, dt, found, err = b.bplus.Seek(g, x)
	} else {
		_, dt, found, err = b.alloc.Seek(g, x)
	}
=======
	}

	// defer func() {
	// 	fmt.Printf("[Bindex][%s] Seek '%x' -> '%x' di=%d\n", b.FileName(), x, cursor.Value(), cursor.d)
	// }()
	var (
		k     []byte
		dt    uint64
		found bool
		err   error
	)

	if UseBpsTree {
		_, dt, found, err = b.bplus.Seek(g, x)
	} else {
		_, dt, found, err = b.alloc.Seek(g, x)
	}
>>>>>>> 38fd5e02
	_ = found
	if err != nil /*|| !found*/ {
		if errors.Is(err, ErrBtIndexLookupBounds) {
			return nil, nil
		}
		return nil, err
	}

	k, v, err := b.dataLookup(dt, g)
	if err != nil {
		if errors.Is(err, ErrBtIndexLookupBounds) {
			return nil, nil
		}
		return nil, err
	}
	return b.newCursor(context.Background(), k, v, dt, g), nil
}

func (b *BtIndex) OrdinalLookup(i uint64) *Cursor {
	getter := NewArchiveGetter(b.decompressor.MakeGetter(), b.compressed)
	k, v, err := b.dataLookup(i, getter)
	if err != nil {
		return nil
	}

	return b.newCursor(context.Background(), k, v, i, getter)
}<|MERGE_RESOLUTION|>--- conflicted
+++ resolved
@@ -917,12 +917,9 @@
 	if di >= b.ef.Count() {
 		return 0, nil, fmt.Errorf("%w: keyCount=%d, but key %d requested. file: %s", ErrBtIndexLookupBounds, b.ef.Count(), di+1, b.FileName())
 	}
-<<<<<<< HEAD
-=======
 	if b.bplus != nil && b.ef != b.bplus.offt {
 		panic("b.ef != b.bplus.offt")
 	}
->>>>>>> 38fd5e02
 
 	offset := b.ef.Get(di)
 	g.Reset(offset)
@@ -1000,7 +997,6 @@
 
 	if b.Empty() {
 		return k, v, false, nil
-<<<<<<< HEAD
 	}
 
 	var index uint64
@@ -1011,18 +1007,6 @@
 		if b.bplus == nil {
 			panic(fmt.Errorf("Get: `b.bplus` is nil: %s", gr.FileName()))
 		}
-		//it, err := b.bplus.Seek(gr, lookup)
-		//if err != nil {
-		//	return k, v, false, err
-		//}
-		//k, v, err := it.KVFromGetter(gr)
-		//if err != nil {
-		//	return nil, nil, false, fmt.Errorf("kv from getter: %w", err)
-		//}
-		//if !bytes.Equal(k, lookup) {
-		//	return nil, nil, false, nil
-		//}
-		//index = it.i
 		// v is actual value, not offset.
 
 		// weak assumption that k will be ignored and used lookup instead.
@@ -1036,31 +1020,6 @@
 		}
 		k, found, index, err = b.alloc.Get(gr, lookup)
 	}
-=======
-	}
-
-	var index uint64
-	// defer func() {
-	// 	fmt.Printf("[Bindex][%s] Get (%t) '%x' -> '%x' di=%d err %v\n", b.FileName(), found, lookup, v, index, err)
-	// }()
-	if UseBpsTree {
-		if b.bplus == nil {
-			panic(fmt.Errorf("Get: `b.bplus` is nil: %s", gr.FileName()))
-		}
-		// v is actual value, not offset.
-
-		// weak assumption that k will be ignored and used lookup instead.
-		// since fetching k and v from data file is required to use Getter.
-		// Why to do Getter.Reset twice when we can get kv right there.
-
-		k, found, index, err = b.bplus.Get(gr, lookup)
-	} else {
-		if b.alloc == nil {
-			return k, v, false, err
-		}
-		k, found, index, err = b.alloc.Get(gr, lookup)
-	}
->>>>>>> 38fd5e02
 	if err != nil || !found {
 		if errors.Is(err, ErrBtIndexLookupBounds) {
 			return k, v, false, nil
@@ -1098,7 +1057,6 @@
 func (b *BtIndex) Seek(g ArchiveGetter, x []byte) (*Cursor, error) {
 	if b.Empty() {
 		return nil, nil
-<<<<<<< HEAD
 	}
 
 	// defer func() {
@@ -1116,25 +1074,6 @@
 	} else {
 		_, dt, found, err = b.alloc.Seek(g, x)
 	}
-=======
-	}
-
-	// defer func() {
-	// 	fmt.Printf("[Bindex][%s] Seek '%x' -> '%x' di=%d\n", b.FileName(), x, cursor.Value(), cursor.d)
-	// }()
-	var (
-		k     []byte
-		dt    uint64
-		found bool
-		err   error
-	)
-
-	if UseBpsTree {
-		_, dt, found, err = b.bplus.Seek(g, x)
-	} else {
-		_, dt, found, err = b.alloc.Seek(g, x)
-	}
->>>>>>> 38fd5e02
 	_ = found
 	if err != nil /*|| !found*/ {
 		if errors.Is(err, ErrBtIndexLookupBounds) {
