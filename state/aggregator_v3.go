/*
   Copyright 2022 Erigon contributors

   Licensed under the Apache License, Version 2.0 (the "License");
   you may not use this file except in compliance with the License.
   You may obtain a copy of the License at

       http://www.apache.org/licenses/LICENSE-2.0

   Unless required by applicable law or agreed to in writing, software
   distributed under the License is distributed on an "AS IS" BASIS,
   WITHOUT WARRANTIES OR CONDITIONS OF ANY KIND, either express or implied.
   See the License for the specific language governing permissions and
   limitations under the License.
*/

package state

import (
	"context"
	"encoding/binary"
	"errors"
	"fmt"
	math2 "math"
	"os"
	"path/filepath"
	"runtime"
	"strings"
	"sync"
	"sync/atomic"
	"time"

	"github.com/RoaringBitmap/roaring/roaring64"
	"github.com/ledgerwatch/erigon-lib/kv/rawdbv3"
	"github.com/ledgerwatch/log/v3"
	rand2 "golang.org/x/exp/rand"
	"golang.org/x/sync/errgroup"

	"github.com/ledgerwatch/erigon-lib/commitment"
	common2 "github.com/ledgerwatch/erigon-lib/common"
	"github.com/ledgerwatch/erigon-lib/common/background"
	"github.com/ledgerwatch/erigon-lib/common/cmp"
	"github.com/ledgerwatch/erigon-lib/common/datadir"
	"github.com/ledgerwatch/erigon-lib/common/dbg"
	"github.com/ledgerwatch/erigon-lib/common/dir"
	"github.com/ledgerwatch/erigon-lib/kv"
	"github.com/ledgerwatch/erigon-lib/kv/bitmapdb"
	"github.com/ledgerwatch/erigon-lib/kv/iter"
	"github.com/ledgerwatch/erigon-lib/kv/order"
)

const (
	AccDomainLargeValues        = true
	StorageDomainLargeValues    = true
	CodeDomainLargeValues       = true
	CommitmentDomainLargeValues = true
)

type AggregatorV3 struct {
	db               kv.RoDB
	domains          *SharedDomains
	accounts         *Domain
	storage          *Domain
	code             *Domain
	commitment       *DomainCommitted
	tracesTo         *InvertedIndex
	logAddrs         *InvertedIndex
	logTopics        *InvertedIndex
	tracesFrom       *InvertedIndex
	backgroundResult *BackgroundResult
	dirs             datadir.Dirs
	tmpdir           string
	aggregationStep  uint64
	keepInDB         uint64

	minimaxTxNumInFiles atomic.Uint64
	aggregatedStep      atomic.Uint64

	filesMutationLock sync.Mutex

	// To keep DB small - need move data to small files ASAP.
	// It means goroutine which creating small files - can't be locked by merge or indexing.
	buildingFiles           atomic.Bool
	mergeingFiles           atomic.Bool
	buildingOptionalIndices atomic.Bool

	//warmupWorking          atomic.Bool
	ctx       context.Context
	ctxCancel context.CancelFunc

	needSaveFilesListInDB atomic.Bool

	wg sync.WaitGroup // goroutines spawned by Aggregator, to ensure all of them are finish at agg.Close

	onFreeze OnFreezeFunc

	ps *background.ProgressSet

	// next fields are set only if agg.doTraceCtx is true. can enable by env: TRACE_AGG=true
	leakDetector *dbg.LeakDetector
	logger       log.Logger
}

type OnFreezeFunc func(frozenFileNames []string)

func NewAggregatorV3(ctx context.Context, dirs datadir.Dirs, aggregationStep uint64, db kv.RoDB, logger log.Logger) (*AggregatorV3, error) {
	tmpdir := dirs.Tmp
	salt, err := getIndicesSalt(dirs.Snap)
	if err != nil {
		return nil, err
	}

	ctx, ctxCancel := context.WithCancel(ctx)
	a := &AggregatorV3{
		ctx:              ctx,
		ctxCancel:        ctxCancel,
		onFreeze:         func(frozenFileNames []string) {},
		dirs:             dirs,
		tmpdir:           tmpdir,
		aggregationStep:  aggregationStep,
		db:               db,
		keepInDB:         1 * aggregationStep,
		leakDetector:     dbg.NewLeakDetector("agg", dbg.SlowTx()),
		ps:               background.NewProgressSet(),
		backgroundResult: &BackgroundResult{},
		logger:           logger,
	}
	cfg := domainCfg{
		hist: histCfg{
			iiCfg:             iiCfg{salt: salt, dirs: dirs},
			withLocalityIndex: false, withExistenceIndex: true, compression: CompressNone, historyLargeValues: false,
		},
		domainLargeValues: AccDomainLargeValues,
	}
	if a.accounts, err = NewDomain(cfg, aggregationStep, "accounts", kv.TblAccountKeys, kv.TblAccountVals, kv.TblAccountHistoryKeys, kv.TblAccountHistoryVals, kv.TblAccountIdx, logger); err != nil {
		return nil, err
	}
	cfg = domainCfg{
		hist: histCfg{
			iiCfg:             iiCfg{salt: salt, dirs: dirs},
			withLocalityIndex: false, withExistenceIndex: true, compression: CompressNone, historyLargeValues: false,
		},
		domainLargeValues: StorageDomainLargeValues,
	}
	if a.storage, err = NewDomain(cfg, aggregationStep, "storage", kv.TblStorageKeys, kv.TblStorageVals, kv.TblStorageHistoryKeys, kv.TblStorageHistoryVals, kv.TblStorageIdx, logger); err != nil {
		return nil, err
	}
	cfg = domainCfg{
		hist: histCfg{
			iiCfg:             iiCfg{salt: salt, dirs: dirs},
			withLocalityIndex: false, withExistenceIndex: true, compression: CompressKeys | CompressVals, historyLargeValues: true,
		},
		domainLargeValues: CodeDomainLargeValues,
	}
	if a.code, err = NewDomain(cfg, aggregationStep, "code", kv.TblCodeKeys, kv.TblCodeVals, kv.TblCodeHistoryKeys, kv.TblCodeHistoryVals, kv.TblCodeIdx, logger); err != nil {
		return nil, err
	}
	cfg = domainCfg{
		hist: histCfg{
			iiCfg:             iiCfg{salt: salt, dirs: dirs},
			withLocalityIndex: false, withExistenceIndex: true, compression: CompressNone, historyLargeValues: true,
		},
		domainLargeValues: CommitmentDomainLargeValues,
		compress:          CompressNone,
	}
	commitd, err := NewDomain(cfg, aggregationStep, "commitment", kv.TblCommitmentKeys, kv.TblCommitmentVals, kv.TblCommitmentHistoryKeys, kv.TblCommitmentHistoryVals, kv.TblCommitmentIdx, logger)
	if err != nil {
		return nil, err
	}
	a.commitment = NewCommittedDomain(commitd, CommitmentModeDirect, commitment.VariantHexPatriciaTrie)
	idxCfg := iiCfg{salt: salt, dirs: dirs}
	if a.logAddrs, err = NewInvertedIndex(idxCfg, aggregationStep, "logaddrs", kv.TblLogAddressKeys, kv.TblLogAddressIdx, false, true, nil, logger); err != nil {
		return nil, err
	}
	idxCfg = iiCfg{salt: salt, dirs: dirs}
	if a.logTopics, err = NewInvertedIndex(idxCfg, aggregationStep, "logtopics", kv.TblLogTopicsKeys, kv.TblLogTopicsIdx, false, true, nil, logger); err != nil {
		return nil, err
	}
	idxCfg = iiCfg{salt: salt, dirs: dirs}
	if a.tracesFrom, err = NewInvertedIndex(idxCfg, aggregationStep, "tracesfrom", kv.TblTracesFromKeys, kv.TblTracesFromIdx, false, true, nil, logger); err != nil {
		return nil, err
	}
	idxCfg = iiCfg{salt: salt, dirs: dirs}
	if a.tracesTo, err = NewInvertedIndex(idxCfg, aggregationStep, "tracesto", kv.TblTracesToKeys, kv.TblTracesToIdx, false, true, nil, logger); err != nil {
		return nil, err
	}
	a.recalcMaxTxNum()

	if dbg.NoSync() {
		a.DisableFsync()
	}

	return a, nil
}

// getIndicesSalt - try read salt for all indices from DB. Or fall-back to new salt creation.
// if db is Read-Only (for example remote RPCDaemon or utilities) - we will not create new indices - and existing indices have salt in metadata.
func getIndicesSalt(baseDir string) (salt *uint32, err error) {
	fpath := filepath.Join(baseDir, "salt.txt")
	if !dir.FileExist(fpath) {
		if salt == nil {
			saltV := rand2.Uint32()
			salt = &saltV
		}
		saltBytes := make([]byte, 4)
		binary.BigEndian.PutUint32(saltBytes, *salt)
		if err := dir.WriteFileWithFsync(fpath, saltBytes, os.ModePerm); err != nil {
			return nil, err
		}
	}
	saltBytes, err := os.ReadFile(fpath)
	if err != nil {
		return nil, err
	}
	saltV := binary.BigEndian.Uint32(saltBytes)
	salt = &saltV
	return salt, nil
}

func (a *AggregatorV3) OnFreeze(f OnFreezeFunc) { a.onFreeze = f }
func (a *AggregatorV3) DisableFsync() {
	a.accounts.DisableFsync()
	a.storage.DisableFsync()
	a.code.DisableFsync()
	a.commitment.DisableFsync()
	a.logAddrs.DisableFsync()
	a.logTopics.DisableFsync()
	a.tracesFrom.DisableFsync()
	a.tracesTo.DisableFsync()
}

func (a *AggregatorV3) OpenFolder() error {
	a.filesMutationLock.Lock()
	defer a.filesMutationLock.Unlock()
	var err error
	if err = a.accounts.OpenFolder(); err != nil {
		return fmt.Errorf("OpenFolder: %w", err)
	}
	if err = a.storage.OpenFolder(); err != nil {
		return fmt.Errorf("OpenFolder: %w", err)
	}
	if err = a.code.OpenFolder(); err != nil {
		return fmt.Errorf("OpenFolder: %w", err)
	}
	if err = a.commitment.OpenFolder(); err != nil {
		return fmt.Errorf("OpenFolder: %w", err)
	}
	if err = a.logAddrs.OpenFolder(); err != nil {
		return fmt.Errorf("OpenFolder: %w", err)
	}
	if err = a.logTopics.OpenFolder(); err != nil {
		return fmt.Errorf("OpenFolder: %w", err)
	}
	if err = a.tracesFrom.OpenFolder(); err != nil {
		return fmt.Errorf("OpenFolder: %w", err)
	}
	if err = a.tracesTo.OpenFolder(); err != nil {
		return fmt.Errorf("OpenFolder: %w", err)
	}
	a.recalcMaxTxNum()
	mx := a.minimaxTxNumInFiles.Load()
	if mx > 0 {
		mx--
	}
	a.aggregatedStep.Store(mx / a.aggregationStep)

	return nil
}
func (a *AggregatorV3) OpenList(idxFiles, histFiles, domainFiles []string) error {
	a.filesMutationLock.Lock()
	defer a.filesMutationLock.Unlock()

	var err error
	if err = a.accounts.OpenList(idxFiles, histFiles, domainFiles); err != nil {
		return err
	}
	if err = a.storage.OpenList(idxFiles, histFiles, domainFiles); err != nil {
		return err
	}
	if err = a.code.OpenList(idxFiles, histFiles, domainFiles); err != nil {
		return err
	}
	if err = a.commitment.OpenList(idxFiles, histFiles, domainFiles); err != nil {
		return err
	}
	if err = a.logAddrs.OpenList(idxFiles); err != nil {
		return err
	}
	if err = a.logTopics.OpenList(idxFiles); err != nil {
		return err
	}
	if err = a.tracesFrom.OpenList(idxFiles); err != nil {
		return err
	}
	if err = a.tracesTo.OpenList(idxFiles); err != nil {
		return err
	}
	a.recalcMaxTxNum()
	return nil
}

func (a *AggregatorV3) Close() {
	if a.ctxCancel == nil { // invariant: it's safe to call Close multiple times
		return
	}
	a.ctxCancel()
	a.ctxCancel = nil
	a.wg.Wait()

	a.filesMutationLock.Lock()
	defer a.filesMutationLock.Unlock()

	a.accounts.Close()
	a.storage.Close()
	a.code.Close()
	a.commitment.Close()
	a.logAddrs.Close()
	a.logTopics.Close()
	a.tracesFrom.Close()
	a.tracesTo.Close()
}

func (a *AggregatorV3) SetCompressWorkers(i int) {
	a.accounts.compressWorkers = i
	a.storage.compressWorkers = i
	a.code.compressWorkers = i
	a.commitment.compressWorkers = i
	a.logAddrs.compressWorkers = i
	a.logTopics.compressWorkers = i
	a.tracesFrom.compressWorkers = i
	a.tracesTo.compressWorkers = i
}

func (a *AggregatorV3) HasBackgroundFilesBuild() bool { return a.ps.Has() }
func (a *AggregatorV3) BackgroundProgress() string    { return a.ps.String() }

func (ac *AggregatorV3Context) Files() (res []string) {
	res = append(res, ac.account.Files()...)
	res = append(res, ac.storage.Files()...)
	res = append(res, ac.code.Files()...)
	res = append(res, ac.commitment.Files()...)
	res = append(res, ac.logAddrs.Files()...)
	res = append(res, ac.logTopics.Files()...)
	res = append(res, ac.tracesFrom.Files()...)
	res = append(res, ac.tracesTo.Files()...)
	return res
}
func (a *AggregatorV3) BuildOptionalMissedIndicesInBackground(ctx context.Context, workers int) {
	if ok := a.buildingOptionalIndices.CompareAndSwap(false, true); !ok {
		return
	}
	a.wg.Add(1)
	go func() {
		defer a.wg.Done()
		defer a.buildingOptionalIndices.Store(false)
		aggCtx := a.MakeContext()
		defer aggCtx.Close()
		if err := aggCtx.buildOptionalMissedIndices(ctx, workers); err != nil {
			if errors.Is(err, context.Canceled) || errors.Is(err, common2.ErrStopped) {
				return
			}
			log.Warn("[snapshots] BuildOptionalMissedIndicesInBackground", "err", err)
		}
	}()
}

func (a *AggregatorV3) BuildOptionalMissedIndices(ctx context.Context, workers int) error {
	if ok := a.buildingOptionalIndices.CompareAndSwap(false, true); !ok {
		return nil
	}
	defer a.buildingOptionalIndices.Store(false)
	aggCtx := a.MakeContext()
	defer aggCtx.Close()
	if err := aggCtx.buildOptionalMissedIndices(ctx, workers); err != nil {
		if errors.Is(err, context.Canceled) || errors.Is(err, common2.ErrStopped) {
			return nil
		}
		return err
	}
	a.OpenFolder()
	return nil
}

func (ac *AggregatorV3Context) buildOptionalMissedIndices(ctx context.Context, workers int) error {
	g, ctx := errgroup.WithContext(ctx)
	g.SetLimit(workers)
	ps := background.NewProgressSet()
	if ac.account != nil {
		g.Go(func() error { return ac.account.BuildOptionalMissedIndices(ctx, ps) })
	}
	if ac.storage != nil {
		g.Go(func() error { return ac.storage.BuildOptionalMissedIndices(ctx, ps) })
	}
	if ac.code != nil {
		g.Go(func() error { return ac.code.BuildOptionalMissedIndices(ctx, ps) })
	}
	if ac.commitment != nil {
		g.Go(func() error { return ac.commitment.BuildOptionalMissedIndices(ctx, ps) })
	}
	return g.Wait()
}

func (a *AggregatorV3) BuildMissedIndices(ctx context.Context, workers int) error {
	startIndexingTime := time.Now()
	{
		ps := background.NewProgressSet()

		g, ctx := errgroup.WithContext(ctx)
		g.SetLimit(workers)
		go func() {
			logEvery := time.NewTicker(20 * time.Second)
			defer logEvery.Stop()
			for {
				select {
				case <-ctx.Done():
					return
				case <-logEvery.C:
					var m runtime.MemStats
					dbg.ReadMemStats(&m)
					log.Info("[snapshots] Indexing", "progress", ps.String(), "total-indexing-time", time.Since(startIndexingTime).Round(time.Second).String(), "alloc", common2.ByteCount(m.Alloc), "sys", common2.ByteCount(m.Sys))
				}
			}
		}()
		a.accounts.BuildMissedIndices(ctx, g, ps)
		a.storage.BuildMissedIndices(ctx, g, ps)
		a.code.BuildMissedIndices(ctx, g, ps)
		a.commitment.BuildMissedIndices(ctx, g, ps)
		a.logAddrs.BuildMissedIndices(ctx, g, ps)
		a.logTopics.BuildMissedIndices(ctx, g, ps)
		a.tracesFrom.BuildMissedIndices(ctx, g, ps)
		a.tracesTo.BuildMissedIndices(ctx, g, ps)

		if err := g.Wait(); err != nil {
			return err
		}
		if err := a.OpenFolder(); err != nil {
			return err
		}
	}
	return nil
}

// Deprecated
func (a *AggregatorV3) SetTx(tx kv.RwTx) {
	if a.domains != nil {
		a.domains.SetTx(tx)
	}
}

type AggV3Collation struct {
	logAddrs   map[string]*roaring64.Bitmap
	logTopics  map[string]*roaring64.Bitmap
	tracesFrom map[string]*roaring64.Bitmap
	tracesTo   map[string]*roaring64.Bitmap
	accounts   Collation
	storage    Collation
	code       Collation
	commitment Collation
}

func (c AggV3Collation) Close() {
	c.accounts.Close()
	c.storage.Close()
	c.code.Close()
	c.commitment.Close()

	for _, b := range c.logAddrs {
		bitmapdb.ReturnToPool64(b)
	}
	for _, b := range c.logTopics {
		bitmapdb.ReturnToPool64(b)
	}
	for _, b := range c.tracesFrom {
		bitmapdb.ReturnToPool64(b)
	}
	for _, b := range c.tracesTo {
		bitmapdb.ReturnToPool64(b)
	}
}

type AggV3StaticFiles struct {
	accounts   StaticFiles
	storage    StaticFiles
	code       StaticFiles
	commitment StaticFiles
	logAddrs   InvertedFiles
	logTopics  InvertedFiles
	tracesFrom InvertedFiles
	tracesTo   InvertedFiles
}

// CleanupOnError - call it on collation fail. It's closing all files
func (sf AggV3StaticFiles) CleanupOnError() {
	sf.accounts.CleanupOnError()
	sf.storage.CleanupOnError()
	sf.code.CleanupOnError()
	sf.logAddrs.CleanupOnError()
	sf.logTopics.CleanupOnError()
	sf.tracesFrom.CleanupOnError()
	sf.tracesTo.CleanupOnError()
}

func (a *AggregatorV3) buildFiles(ctx context.Context, step uint64) error {
	var (
		logEvery      = time.NewTicker(time.Second * 30)
		txFrom        = step * a.aggregationStep
		txTo          = (step + 1) * a.aggregationStep
		stepStartedAt = time.Now()
	)

	defer logEvery.Stop()

	defer a.needSaveFilesListInDB.Store(true)
	defer a.recalcMaxTxNum()
	var static AggV3StaticFiles

	//log.Warn("[dbg] collate", "step", step)

	closeCollations := true
	collListMu := sync.Mutex{}
	collations := make([]Collation, 0)
	defer func() {
		if !closeCollations {
			return
		}
		for _, c := range collations {
			c.Close()
		}
	}()

	g, ctx := errgroup.WithContext(ctx)
	for _, d := range []*Domain{a.accounts, a.storage, a.code, a.commitment.Domain} {
		d := d

		a.wg.Add(1)
		g.Go(func() error {
			defer a.wg.Done()

			var collation Collation
			err := a.db.View(ctx, func(tx kv.Tx) (err error) {
				collation, err = d.collate(ctx, step, txFrom, txTo, tx)
				return err
			})
			if err != nil {
				return err
			}
			if err != nil {
				return fmt.Errorf("domain collation %q has failed: %w", d.filenameBase, err)
			}
			collListMu.Lock()
			collations = append(collations, collation)
			collListMu.Unlock()

			mxCollationSize.Set(uint64(collation.valuesComp.Count()))
			mxCollationSizeHist.Set(uint64(collation.historyComp.Count()))

			mxRunningFilesBuilding.Inc()
			sf, err := d.buildFiles(ctx, step, collation, a.ps)
			mxRunningFilesBuilding.Dec()
			collation.Close()
			if err != nil {
				sf.CleanupOnError()
				return err
			}

			switch kv.Domain(d.valsTable) {
			case kv.TblAccountVals:
				static.accounts = sf
			case kv.TblStorageVals:
				static.storage = sf
			case kv.TblCodeVals:
				static.code = sf
			case kv.TblCommitmentVals:
				static.commitment = sf
			default:
				panic("unknown domain " + d.valsTable)
			}

			return nil
		})
	}
	closeCollations = false

	// indices are built concurrently
	for _, d := range []*InvertedIndex{a.logTopics, a.logAddrs, a.tracesFrom, a.tracesTo} {
		d := d
		a.wg.Add(1)
		g.Go(func() error {
			defer a.wg.Done()
			var collation map[string]*roaring64.Bitmap
			err := a.db.View(ctx, func(tx kv.Tx) (err error) {
				collation, err = d.collate(ctx, step, step+1, tx)
				return err
			})
			if err != nil {
				return fmt.Errorf("index collation %q has failed: %w", d.filenameBase, err)
			}
			mxRunningFilesBuilding.Inc()
			sf, err := d.buildFiles(ctx, step, collation, a.ps)
			mxRunningFilesBuilding.Dec()
			if err != nil {
				sf.CleanupOnError()
				return err
			}

			switch kv.Domain(d.indexKeysTable) {
			case kv.TblLogTopicsKeys:
				static.logTopics = sf
			case kv.TblLogAddressKeys:
				static.logAddrs = sf
			case kv.TblTracesFromKeys:
				static.tracesFrom = sf
			case kv.TblTracesToKeys:
				static.tracesTo = sf
			default:
				panic("unknown index " + d.indexKeysTable)
			}
			return nil
		})
	}

	if err := g.Wait(); err != nil {
		static.CleanupOnError()
		return fmt.Errorf("domain collate-build: %w", err)
	}
	mxStepTook.UpdateDuration(stepStartedAt)
	a.integrateFiles(static, txFrom, txTo)
	a.aggregatedStep.Store(step)

	a.logger.Info("[snapshots] aggregation", "step", step, "took", time.Since(stepStartedAt))

	return nil
}

func (a *AggregatorV3) BuildFiles(toTxNum uint64) (err error) {
	finished := a.BuildFilesInBackground(toTxNum)
	if !(a.buildingFiles.Load() || a.mergeingFiles.Load() || a.buildingOptionalIndices.Load()) {
		return nil
	}

	logEvery := time.NewTicker(20 * time.Second)
	defer logEvery.Stop()
Loop:
	for {
		select {
		case <-a.ctx.Done():
			return a.ctx.Err()
		case <-finished:
			break Loop
		case <-logEvery.C:
			if !(a.buildingFiles.Load() || a.mergeingFiles.Load() || a.buildingOptionalIndices.Load()) {
				break Loop
			}
			if a.HasBackgroundFilesBuild() {
				log.Info("[snapshots] Files build", "progress", a.BackgroundProgress())
			}
		}
	}

	return nil
}

func (a *AggregatorV3) mergeLoopStep(ctx context.Context, workers int) (somethingDone bool, err error) {
	ac := a.MakeContext()
	defer ac.Close()
	mxRunningMerges.Inc()
	defer mxRunningMerges.Dec()

	closeAll := true
	maxSpan := a.aggregationStep * StepsInColdFile
	r := ac.findMergeRange(a.minimaxTxNumInFiles.Load(), maxSpan)
	if !r.any() {
		return false, nil
	}

	outs, err := ac.staticFilesInRange(r)
<<<<<<< HEAD
	//defer outs.Close()
=======
>>>>>>> 971eb8fa
	defer func() {
		if closeAll {
			outs.Close()
		}
	}()
	if err != nil {
		return false, err
	}

	in, err := ac.mergeFiles(ctx, outs, r, workers)
	if err != nil {
		return true, err
	}
	defer func() {
		if closeAll {
			in.Close()
		}
	}()
	a.integrateMergedFiles(outs, in)
	a.onFreeze(in.FrozenList())
	closeAll = false
	return true, nil
}

func (a *AggregatorV3) MergeLoop(ctx context.Context, workers int) error {
	for {
		somethingMerged, err := a.mergeLoopStep(ctx, workers)
		if err != nil {
			return err
		}
		if !somethingMerged {
			return nil
		}
	}
}

func (a *AggregatorV3) integrateFiles(sf AggV3StaticFiles, txNumFrom, txNumTo uint64) {
	a.filesMutationLock.Lock()
	defer a.filesMutationLock.Unlock()
	defer a.needSaveFilesListInDB.Store(true)
	defer a.recalcMaxTxNum()

	a.accounts.integrateFiles(sf.accounts, txNumFrom, txNumTo)
	a.storage.integrateFiles(sf.storage, txNumFrom, txNumTo)
	a.code.integrateFiles(sf.code, txNumFrom, txNumTo)
	a.commitment.integrateFiles(sf.commitment, txNumFrom, txNumTo)
	a.logAddrs.integrateFiles(sf.logAddrs, txNumFrom, txNumTo)
	a.logTopics.integrateFiles(sf.logTopics, txNumFrom, txNumTo)
	a.tracesFrom.integrateFiles(sf.tracesFrom, txNumFrom, txNumTo)
	a.tracesTo.integrateFiles(sf.tracesTo, txNumFrom, txNumTo)
}

func (a *AggregatorV3) HasNewFrozenFiles() bool {
	return a.needSaveFilesListInDB.CompareAndSwap(true, false)
}

func (a *AggregatorV3) Warmup(ctx context.Context, txFrom, limit uint64) error {
	if a.db == nil {
		return nil
	}
	e, ctx := errgroup.WithContext(ctx)
	e.Go(func() error {
		return a.db.View(ctx, func(tx kv.Tx) error { return a.accounts.warmup(ctx, txFrom, limit, tx) })
	})
	e.Go(func() error {
		return a.db.View(ctx, func(tx kv.Tx) error { return a.storage.warmup(ctx, txFrom, limit, tx) })
	})
	e.Go(func() error {
		return a.db.View(ctx, func(tx kv.Tx) error { return a.code.warmup(ctx, txFrom, limit, tx) })
	})
	e.Go(func() error {
		return a.db.View(ctx, func(tx kv.Tx) error { return a.commitment.warmup(ctx, txFrom, limit, tx) })
	})
	e.Go(func() error {
		return a.db.View(ctx, func(tx kv.Tx) error { return a.logAddrs.warmup(ctx, txFrom, limit, tx) })
	})
	e.Go(func() error {
		return a.db.View(ctx, func(tx kv.Tx) error { return a.logTopics.warmup(ctx, txFrom, limit, tx) })
	})
	e.Go(func() error {
		return a.db.View(ctx, func(tx kv.Tx) error { return a.tracesFrom.warmup(ctx, txFrom, limit, tx) })
	})
	e.Go(func() error {
		return a.db.View(ctx, func(tx kv.Tx) error { return a.tracesTo.warmup(ctx, txFrom, limit, tx) })
	})
	return e.Wait()
}

type flusher interface {
	Flush(ctx context.Context, tx kv.RwTx) error
}

func (ac *AggregatorV3Context) maxTxNumInFiles(cold bool) uint64 {
	return cmp.Min(
		cmp.Min(
			cmp.Min(
				ac.account.maxTxNumInFiles(cold),
				ac.code.maxTxNumInFiles(cold)),
			cmp.Min(
				ac.storage.maxTxNumInFiles(cold),
				ac.commitment.maxTxNumInFiles(cold)),
		),
		cmp.Min(
			cmp.Min(
				ac.logAddrs.maxTxNumInFiles(cold),
				ac.logTopics.maxTxNumInFiles(cold)),
			cmp.Min(
				ac.tracesFrom.maxTxNumInFiles(cold),
				ac.tracesTo.maxTxNumInFiles(cold)),
		),
	)
}

func (ac *AggregatorV3Context) CanPrune(tx kv.Tx) bool {
	//fmt.Printf("can prune: from=%d < current=%d, keep=%d\n", ac.CanPruneFrom(tx)/ac.a.aggregationStep, ac.maxTxNumInFiles(false)/ac.a.aggregationStep, ac.a.keepInDB)
	return ac.CanPruneFrom(tx) < ac.maxTxNumInFiles(false)
}
func (ac *AggregatorV3Context) CanPruneFrom(tx kv.Tx) uint64 {
	fst, _ := kv.FirstKey(tx, ac.a.tracesTo.indexKeysTable)
	fst2, _ := kv.FirstKey(tx, ac.a.storage.History.indexKeysTable)
	fst3, _ := kv.FirstKey(tx, ac.a.commitment.History.indexKeysTable)
	if len(fst) > 0 && len(fst2) > 0 && len(fst3) > 0 {
		fstInDb := binary.BigEndian.Uint64(fst)
		fstInDb2 := binary.BigEndian.Uint64(fst2)
		fstInDb3 := binary.BigEndian.Uint64(fst3)
		return cmp.Min(cmp.Min(fstInDb, fstInDb2), fstInDb3)
	}
	return math2.MaxUint64
}
func (ac *AggregatorV3Context) CanUnwindDomainsToBlockNum(tx kv.Tx) (uint64, error) {
	_, histBlockNumProgress, err := rawdbv3.TxNums.FindBlockNum(tx, ac.CanUnwindDomainsToTxNum())
	return histBlockNumProgress, err
}
func (ac *AggregatorV3Context) CanUnwindDomainsToTxNum() uint64 { return ac.maxTxNumInFiles(false) }

func (ac *AggregatorV3Context) PruneWithTimeout(ctx context.Context, timeout time.Duration, tx kv.RwTx) error {
	cc, cancel := context.WithTimeout(ctx, timeout)
	defer cancel()

	if err := ac.Prune(cc, ac.a.aggregatedStep.Load(), math2.MaxUint64, tx); err != nil { // prune part of retired data, before commit
		if errors.Is(err, context.DeadlineExceeded) {
			return nil
		}
		return err
	}
	if cc.Err() != nil { //nolint
		return nil //nolint
	}
	return nil
}

func (a *AggregatorV3) StepsRangeInDBAsStr(tx kv.Tx) string {
	return strings.Join([]string{
		a.accounts.stepsRangeInDBAsStr(tx),
		a.storage.stepsRangeInDBAsStr(tx),
		a.code.stepsRangeInDBAsStr(tx),
		a.commitment.stepsRangeInDBAsStr(tx),
		a.logAddrs.stepsRangeInDBAsStr(tx),
		a.logTopics.stepsRangeInDBAsStr(tx),
		a.tracesFrom.stepsRangeInDBAsStr(tx),
		a.tracesTo.stepsRangeInDBAsStr(tx),
	}, ", ")
}

func (ac *AggregatorV3Context) Prune(ctx context.Context, step, limit uint64, tx kv.RwTx) error {
	if dbg.NoPrune() {
		return nil
	}

	txTo := (step + 1) * ac.a.aggregationStep
	var txFrom uint64

	logEvery := time.NewTicker(30 * time.Second)
	defer logEvery.Stop()
	ac.a.logger.Info("aggregator prune", "step", step,
		"range", fmt.Sprintf("[%d,%d)", txFrom, txTo), /*"limit", limit,
		"stepsLimit", limit/ac.a.aggregationStep,*/"stepsRangeInDB", ac.a.StepsRangeInDBAsStr(tx))

	if err := ac.account.Prune(ctx, tx, step, txFrom, txTo, limit, logEvery); err != nil {
		return err
	}
	if err := ac.storage.Prune(ctx, tx, step, txFrom, txTo, limit, logEvery); err != nil {
		return err
	}
	if err := ac.code.Prune(ctx, tx, step, txFrom, txTo, limit, logEvery); err != nil {
		return err
	}
	if err := ac.commitment.Prune(ctx, tx, step, txFrom, txTo, limit, logEvery); err != nil {
		return err
	}
	if err := ac.logAddrs.Prune(ctx, tx, txFrom, txTo, limit, logEvery); err != nil {
		return err
	}
	if err := ac.logTopics.Prune(ctx, tx, txFrom, txTo, limit, logEvery); err != nil {
		return err
	}
	if err := ac.tracesFrom.Prune(ctx, tx, txFrom, txTo, limit, logEvery); err != nil {
		return err
	}
	if err := ac.tracesTo.Prune(ctx, tx, txFrom, txTo, limit, logEvery); err != nil {
		return err
	}
	return nil
}

func (ac *AggregatorV3Context) LogStats(tx kv.Tx, tx2block func(endTxNumMinimax uint64) uint64) {
	if ac.a.minimaxTxNumInFiles.Load() == 0 {
		return
	}

	histBlockNumProgress := tx2block(ac.maxTxNumInFiles(false))
	str := make([]string, 0, len(ac.account.files))
	for _, item := range ac.account.files {
		bn := tx2block(item.endTxNum)
		str = append(str, fmt.Sprintf("%d=%dK", item.endTxNum/ac.a.aggregationStep, bn/1_000))
	}
	//str2 := make([]string, 0, len(ac.storage.files))
	//for _, item := range ac.storage.files {
	//	str2 = append(str2, fmt.Sprintf("%s:%dm", item.src.decompressor.FileName(), item.src.decompressor.Count()/1_000_000))
	//}
	//for _, item := range ac.commitment.files {
	//	bn := tx2block(item.endTxNum) / 1_000
	//	str2 = append(str2, fmt.Sprintf("%s:%dK", item.src.decompressor.FileName(), bn))
	//}
	var lastCommitmentBlockNum, lastCommitmentTxNum uint64
	if len(ac.commitment.files) > 0 {
		lastCommitmentTxNum = ac.commitment.files[len(ac.commitment.files)-1].endTxNum
		lastCommitmentBlockNum = tx2block(lastCommitmentTxNum)
	}
	firstHistoryIndexBlockInDB := tx2block(ac.a.accounts.FirstStepInDB(tx) * ac.a.aggregationStep)
	var m runtime.MemStats
	dbg.ReadMemStats(&m)
	log.Info("[snapshots] History Stat",
		"blocks", fmt.Sprintf("%dk", (histBlockNumProgress+1)/1000),
		"txs", fmt.Sprintf("%dm", ac.a.minimaxTxNumInFiles.Load()/1_000_000),
		"txNum2blockNum", strings.Join(str, ","),
		"first_history_idx_in_db", firstHistoryIndexBlockInDB,
		"last_comitment_block", lastCommitmentBlockNum,
		"last_comitment_tx_num", lastCommitmentTxNum,
		//"cnt_in_files", strings.Join(str2, ","),
		//"used_files", strings.Join(ac.Files(), ","),
		"alloc", common2.ByteCount(m.Alloc), "sys", common2.ByteCount(m.Sys))

}

func (a *AggregatorV3) EndTxNumNoCommitment() uint64 {
	min := a.accounts.endTxNumMinimax()
	if txNum := a.storage.endTxNumMinimax(); txNum < min {
		min = txNum
	}
	if txNum := a.code.endTxNumMinimax(); txNum < min {
		min = txNum
	}
	return min
}

func (a *AggregatorV3) EndTxNumMinimax() uint64 { return a.minimaxTxNumInFiles.Load() }
func (a *AggregatorV3) EndTxNumFrozenAndIndexed() uint64 {
	return cmp.Min(
		cmp.Min(
			a.accounts.endIndexedTxNumMinimax(true),
			a.storage.endIndexedTxNumMinimax(true),
		),
		cmp.Min(
			a.code.endIndexedTxNumMinimax(true),
			a.commitment.endIndexedTxNumMinimax(true),
		),
	)
}
func (a *AggregatorV3) recalcMaxTxNum() {
	min := a.accounts.endTxNumMinimax()
	if txNum := a.storage.endTxNumMinimax(); txNum < min {
		min = txNum
	}
	if txNum := a.code.endTxNumMinimax(); txNum < min {
		min = txNum
	}
	if txNum := a.commitment.endTxNumMinimax(); txNum < min {
		min = txNum
	}
	if txNum := a.logAddrs.endTxNumMinimax(); txNum < min {
		min = txNum
	}
	if txNum := a.logTopics.endTxNumMinimax(); txNum < min {
		min = txNum
	}
	if txNum := a.tracesFrom.endTxNumMinimax(); txNum < min {
		min = txNum
	}
	if txNum := a.tracesTo.endTxNumMinimax(); txNum < min {
		min = txNum
	}
	a.minimaxTxNumInFiles.Store(min)
}

type RangesV3 struct {
	accounts             DomainRanges
	storage              DomainRanges
	code                 DomainRanges
	commitment           DomainRanges
	logTopicsStartTxNum  uint64
	logAddrsEndTxNum     uint64
	logAddrsStartTxNum   uint64
	logTopicsEndTxNum    uint64
	tracesFromStartTxNum uint64
	tracesFromEndTxNum   uint64
	tracesToStartTxNum   uint64
	tracesToEndTxNum     uint64
	logAddrs             bool
	logTopics            bool
	tracesFrom           bool
	tracesTo             bool
}

func (r RangesV3) String() string {
	ss := []string{}
	if r.accounts.any() {
		ss = append(ss, fmt.Sprintf("accounts(%s)", r.accounts.String()))
	}
	if r.storage.any() {
		ss = append(ss, fmt.Sprintf("storage(%s)", r.storage.String()))
	}
	if r.code.any() {
		ss = append(ss, fmt.Sprintf("code(%s)", r.code.String()))
	}
	if r.commitment.any() {
		ss = append(ss, fmt.Sprintf("commitment(%s)", r.commitment.String()))
	}
	if r.logAddrs {
		ss = append(ss, fmt.Sprintf("logAddr=%d-%d", r.logAddrsStartTxNum/r.accounts.aggStep, r.logAddrsEndTxNum/r.accounts.aggStep))
	}
	if r.logTopics {
		ss = append(ss, fmt.Sprintf("logTopic=%d-%d", r.logTopicsStartTxNum/r.accounts.aggStep, r.logTopicsEndTxNum/r.accounts.aggStep))
	}
	if r.tracesFrom {
		ss = append(ss, fmt.Sprintf("traceFrom=%d-%d", r.tracesFromStartTxNum/r.accounts.aggStep, r.tracesFromEndTxNum/r.accounts.aggStep))
	}
	if r.tracesTo {
		ss = append(ss, fmt.Sprintf("traceTo=%d-%d", r.tracesToStartTxNum/r.accounts.aggStep, r.tracesToEndTxNum/r.accounts.aggStep))
	}
	return strings.Join(ss, ", ")
}
func (r RangesV3) any() bool {
	return r.accounts.any() || r.storage.any() || r.code.any() || r.commitment.any() || r.logAddrs || r.logTopics || r.tracesFrom || r.tracesTo
}

func (ac *AggregatorV3Context) findMergeRange(maxEndTxNum, maxSpan uint64) RangesV3 {
	var r RangesV3
	r.accounts = ac.account.findMergeRange(maxEndTxNum, maxSpan)
	r.storage = ac.storage.findMergeRange(maxEndTxNum, maxSpan)
	r.code = ac.code.findMergeRange(maxEndTxNum, maxSpan)
	r.commitment = ac.commitment.findMergeRange(maxEndTxNum, maxSpan)
	r.logAddrs, r.logAddrsStartTxNum, r.logAddrsEndTxNum = ac.logAddrs.findMergeRange(maxEndTxNum, maxSpan)
	r.logTopics, r.logTopicsStartTxNum, r.logTopicsEndTxNum = ac.logTopics.findMergeRange(maxEndTxNum, maxSpan)
	r.tracesFrom, r.tracesFromStartTxNum, r.tracesFromEndTxNum = ac.tracesFrom.findMergeRange(maxEndTxNum, maxSpan)
	r.tracesTo, r.tracesToStartTxNum, r.tracesToEndTxNum = ac.tracesTo.findMergeRange(maxEndTxNum, maxSpan)
	//log.Info(fmt.Sprintf("findMergeRange(%d, %d)=%s\n", maxEndTxNum/ac.a.aggregationStep, maxSpan/ac.a.aggregationStep, r))
	return r
}

type SelectedStaticFilesV3 struct {
	accounts       []*filesItem
	accountsIdx    []*filesItem
	accountsHist   []*filesItem
	storage        []*filesItem
	storageIdx     []*filesItem
	storageHist    []*filesItem
	code           []*filesItem
	codeIdx        []*filesItem
	codeHist       []*filesItem
	commitment     []*filesItem
	commitmentIdx  []*filesItem
	commitmentHist []*filesItem
	logTopics      []*filesItem
	tracesTo       []*filesItem
	tracesFrom     []*filesItem
	logAddrs       []*filesItem
	accountsI      int
	storageI       int
	codeI          int
	commitmentI    int
	logAddrsI      int
	logTopicsI     int
	tracesFromI    int
	tracesToI      int
}

func (sf SelectedStaticFilesV3) Close() {
	clist := [...][]*filesItem{
		sf.accounts, sf.accountsIdx, sf.accountsHist,
		sf.storage, sf.storageIdx, sf.accountsHist,
		sf.code, sf.codeIdx, sf.codeHist,
		sf.commitment, sf.commitmentIdx, sf.commitmentHist,
		sf.logAddrs, sf.logTopics, sf.tracesFrom, sf.tracesTo,
	}
	for _, group := range clist {
		for _, item := range group {
			if item != nil {
				if item.decompressor != nil {
					item.decompressor.Close()
				}
				if item.index != nil {
					item.index.Close()
				}
			}
		}
	}
}

func (ac *AggregatorV3Context) staticFilesInRange(r RangesV3) (sf SelectedStaticFilesV3, err error) {
	if r.accounts.any() {
		sf.accounts, sf.accountsIdx, sf.accountsHist, sf.accountsI = ac.account.staticFilesInRange(r.accounts)
	}
	if r.storage.any() {
		sf.storage, sf.storageIdx, sf.storageHist, sf.storageI = ac.storage.staticFilesInRange(r.storage)
	}
	if r.code.any() {
		sf.code, sf.codeIdx, sf.codeHist, sf.codeI = ac.code.staticFilesInRange(r.code)
	}
	if r.commitment.any() {
		sf.commitment, sf.commitmentIdx, sf.commitmentHist, sf.commitmentI = ac.commitment.staticFilesInRange(r.commitment)
	}
	if r.logAddrs {
		sf.logAddrs, sf.logAddrsI = ac.logAddrs.staticFilesInRange(r.logAddrsStartTxNum, r.logAddrsEndTxNum)
	}
	if r.logTopics {
		sf.logTopics, sf.logTopicsI = ac.logTopics.staticFilesInRange(r.logTopicsStartTxNum, r.logTopicsEndTxNum)
	}
	if r.tracesFrom {
		sf.tracesFrom, sf.tracesFromI = ac.tracesFrom.staticFilesInRange(r.tracesFromStartTxNum, r.tracesFromEndTxNum)
	}
	if r.tracesTo {
		sf.tracesTo, sf.tracesToI = ac.tracesTo.staticFilesInRange(r.tracesToStartTxNum, r.tracesToEndTxNum)
	}
	return sf, err
}

type MergedFilesV3 struct {
	accounts                      *filesItem
	accountsIdx, accountsHist     *filesItem
	storage                       *filesItem
	storageIdx, storageHist       *filesItem
	code                          *filesItem
	codeIdx, codeHist             *filesItem
	commitment                    *filesItem
	commitmentIdx, commitmentHist *filesItem
	logAddrs                      *filesItem
	logTopics                     *filesItem
	tracesFrom                    *filesItem
	tracesTo                      *filesItem
}

func (mf MergedFilesV3) FrozenList() (frozen []string) {
	if mf.accountsHist != nil && mf.accountsHist.frozen {
		frozen = append(frozen, mf.accountsHist.decompressor.FileName())
	}
	if mf.accountsIdx != nil && mf.accountsIdx.frozen {
		frozen = append(frozen, mf.accountsIdx.decompressor.FileName())
	}

	if mf.storageHist != nil && mf.storageHist.frozen {
		frozen = append(frozen, mf.storageHist.decompressor.FileName())
	}
	if mf.storageIdx != nil && mf.storageIdx.frozen {
		frozen = append(frozen, mf.storageIdx.decompressor.FileName())
	}

	if mf.codeHist != nil && mf.codeHist.frozen {
		frozen = append(frozen, mf.codeHist.decompressor.FileName())
	}
	if mf.codeIdx != nil && mf.codeIdx.frozen {
		frozen = append(frozen, mf.codeIdx.decompressor.FileName())
	}

	if mf.logAddrs != nil && mf.logAddrs.frozen {
		frozen = append(frozen, mf.logAddrs.decompressor.FileName())
	}
	if mf.logTopics != nil && mf.logTopics.frozen {
		frozen = append(frozen, mf.logTopics.decompressor.FileName())
	}
	if mf.tracesFrom != nil && mf.tracesFrom.frozen {
		frozen = append(frozen, mf.tracesFrom.decompressor.FileName())
	}
	if mf.tracesTo != nil && mf.tracesTo.frozen {
		frozen = append(frozen, mf.tracesTo.decompressor.FileName())
	}
	return frozen
}
func (mf MergedFilesV3) Close() {
	clist := [...]*filesItem{
		mf.accounts, mf.accountsIdx, mf.accountsHist,
		mf.storage, mf.storageIdx, mf.storageHist,
		mf.code, mf.codeIdx, mf.codeHist,
		mf.commitment, mf.commitmentIdx, mf.commitmentHist,
		mf.logAddrs, mf.logTopics, mf.tracesFrom, mf.tracesTo,
	}

	for _, item := range clist {
		if item != nil {
			if item.decompressor != nil {
				item.decompressor.Close()
			}
			if item.index != nil {
				item.index.Close()
			}
		}
	}
}

func (ac *AggregatorV3Context) mergeFiles(ctx context.Context, files SelectedStaticFilesV3, r RangesV3, workers int) (MergedFilesV3, error) {
	var mf MergedFilesV3
	g, ctx := errgroup.WithContext(ctx)
	g.SetLimit(workers)
	closeFiles := true
	defer func() {
		if closeFiles {
			mf.Close()
		}
	}()

	var predicates sync.WaitGroup
	if r.accounts.any() {
		log.Info(fmt.Sprintf("[snapshots] merge: %s", r.String()))
		predicates.Add(1)
		g.Go(func() (err error) {
			defer predicates.Done()
			mf.accounts, mf.accountsIdx, mf.accountsHist, err = ac.a.accounts.mergeFiles(ctx, files.accounts, files.accountsIdx, files.accountsHist, r.accounts, workers, ac.a.ps)
			return err
		})
	}

	if r.storage.any() {
		predicates.Add(1)
		g.Go(func() (err error) {
			defer predicates.Done()
			mf.storage, mf.storageIdx, mf.storageHist, err = ac.a.storage.mergeFiles(ctx, files.storage, files.storageIdx, files.storageHist, r.storage, workers, ac.a.ps)
			return err
		})
	}
	if r.code.any() {
		g.Go(func() (err error) {
			mf.code, mf.codeIdx, mf.codeHist, err = ac.a.code.mergeFiles(ctx, files.code, files.codeIdx, files.codeHist, r.code, workers, ac.a.ps)
			return err
		})
	}
	if r.commitment.any() {
		predicates.Wait()
		//log.Info(fmt.Sprintf("[snapshots] merge commitment: %d-%d", r.accounts.historyStartTxNum/ac.a.aggregationStep, r.accounts.historyEndTxNum/ac.a.aggregationStep))
		g.Go(func() (err error) {
			var v4Files SelectedStaticFiles
			var v4MergedF MergedFiles

			mf.commitment, mf.commitmentIdx, mf.commitmentHist, err = ac.a.commitment.mergeFiles(ctx, v4Files.FillV3(&files), v4MergedF.FillV3(&mf), r.commitment, workers, ac.a.ps)
			return err
		})
	}

	if r.logAddrs {
		g.Go(func() error {
			var err error
			mf.logAddrs, err = ac.a.logAddrs.mergeFiles(ctx, files.logAddrs, r.logAddrsStartTxNum, r.logAddrsEndTxNum, workers, ac.a.ps)
			return err
		})
	}
	if r.logTopics {
		g.Go(func() error {
			var err error
			mf.logTopics, err = ac.a.logTopics.mergeFiles(ctx, files.logTopics, r.logTopicsStartTxNum, r.logTopicsEndTxNum, workers, ac.a.ps)
			return err
		})
	}
	if r.tracesFrom {
		g.Go(func() error {
			var err error
			mf.tracesFrom, err = ac.a.tracesFrom.mergeFiles(ctx, files.tracesFrom, r.tracesFromStartTxNum, r.tracesFromEndTxNum, workers, ac.a.ps)
			return err
		})
	}
	if r.tracesTo {
		g.Go(func() error {
			var err error
			mf.tracesTo, err = ac.a.tracesTo.mergeFiles(ctx, files.tracesTo, r.tracesToStartTxNum, r.tracesToEndTxNum, workers, ac.a.ps)
			return err
		})
	}
	err := g.Wait()
	if err == nil {
		closeFiles = false
	}
	return mf, err
}

func (a *AggregatorV3) integrateMergedFiles(outs SelectedStaticFilesV3, in MergedFilesV3) (frozen []string) {
	a.filesMutationLock.Lock()
	defer a.filesMutationLock.Unlock()
	defer a.needSaveFilesListInDB.Store(true)
	defer a.recalcMaxTxNum()

	a.accounts.integrateMergedFiles(outs.accounts, outs.accountsIdx, outs.accountsHist, in.accounts, in.accountsIdx, in.accountsHist)
	a.storage.integrateMergedFiles(outs.storage, outs.storageIdx, outs.storageHist, in.storage, in.storageIdx, in.storageHist)
	a.code.integrateMergedFiles(outs.code, outs.codeIdx, outs.codeHist, in.code, in.codeIdx, in.codeHist)
	a.commitment.integrateMergedFiles(outs.commitment, outs.commitmentIdx, outs.commitmentHist, in.commitment, in.commitmentIdx, in.commitmentHist)
	a.logAddrs.integrateMergedFiles(outs.logAddrs, in.logAddrs)
	a.logTopics.integrateMergedFiles(outs.logTopics, in.logTopics)
	a.tracesFrom.integrateMergedFiles(outs.tracesFrom, in.tracesFrom)
	a.tracesTo.integrateMergedFiles(outs.tracesTo, in.tracesTo)
	a.cleanAfterNewFreeze(in)
	return frozen
}
func (a *AggregatorV3) cleanAfterNewFreeze(in MergedFilesV3) {
	a.accounts.cleanAfterFreeze(in.accounts, in.accountsHist, in.accountsIdx)
	a.storage.cleanAfterFreeze(in.storage, in.storageHist, in.storageIdx)
	a.code.cleanAfterFreeze(in.code, in.codeHist, in.codeIdx)
	a.commitment.cleanAfterFreeze(in.commitment, in.commitmentHist, in.commitmentIdx)
	if in.logAddrs != nil && in.logAddrs.frozen {
		a.logAddrs.cleanAfterFreeze(in.logAddrs.endTxNum)
	}
	if in.logTopics != nil && in.logTopics.frozen {
		a.logTopics.cleanAfterFreeze(in.logTopics.endTxNum)
	}
	if in.tracesFrom != nil && in.tracesFrom.frozen {
		a.tracesFrom.cleanAfterFreeze(in.tracesFrom.endTxNum)
	}
	if in.tracesTo != nil && in.tracesTo.frozen {
		a.tracesTo.cleanAfterFreeze(in.tracesTo.endTxNum)
	}
}

// KeepStepsInDB - usually equal to one a.aggregationStep, but when we exec blocks from snapshots
// we can set it to 0, because no re-org on this blocks are possible
func (a *AggregatorV3) KeepStepsInDB(steps uint64) *AggregatorV3 {
	a.keepInDB = steps * a.aggregationStep
	return a
}

// Returns channel which is closed when aggregation is done
func (a *AggregatorV3) BuildFilesInBackground(txNum uint64) chan struct{} {
	fin := make(chan struct{})

	if (txNum + 1) <= a.minimaxTxNumInFiles.Load()+a.keepInDB {
		close(fin)
		return fin
	}

	if ok := a.buildingFiles.CompareAndSwap(false, true); !ok {
		close(fin)
		return fin
	}

	step := a.minimaxTxNumInFiles.Load() / a.aggregationStep
	a.wg.Add(1)
	go func() {
		defer a.wg.Done()
		defer a.buildingFiles.Store(false)

		// check if db has enough data (maybe we didn't commit them yet or all keys are unique so history is empty)
		lastInDB := lastIdInDB(a.db, a.accounts)
		hasData := lastInDB > step // `step` must be fully-written - means `step+1` records must be visible
		if !hasData {
			close(fin)
			return
		}

		// trying to create as much small-step-files as possible:
		// - to reduce amount of small merges
		// - to remove old data from db as early as possible
		// - during files build, may happen commit of new data. on each loop step getting latest id in db
		for ; step < lastIdInDB(a.db, a.accounts); step++ { //`step` must be fully-written - means `step+1` records must be visible
			if err := a.buildFiles(a.ctx, step); err != nil {
				if errors.Is(err, context.Canceled) || errors.Is(err, common2.ErrStopped) {
					close(fin)
					return
				}
				log.Warn("[snapshots] buildFilesInBackground", "err", err)
				break
			}
		}
		a.BuildOptionalMissedIndicesInBackground(a.ctx, 1)

		if ok := a.mergeingFiles.CompareAndSwap(false, true); !ok {
			close(fin)
			return
		}
		a.wg.Add(1)
		go func() {
			defer a.wg.Done()
			defer a.mergeingFiles.Store(false)
			defer func() { close(fin) }()
			if err := a.MergeLoop(a.ctx, 1); err != nil {
				if errors.Is(err, context.Canceled) || errors.Is(err, common2.ErrStopped) {
					return
				}
				log.Warn("[snapshots] merge", "err", err)
			}

			a.BuildOptionalMissedIndicesInBackground(a.ctx, 1)
		}()
	}()
	return fin
}

func (ac *AggregatorV3Context) IndexRange(name kv.InvertedIdx, k []byte, fromTs, toTs int, asc order.By, limit int, tx kv.Tx) (timestamps iter.U64, err error) {
	switch name {
	case kv.AccountsHistoryIdx:
		return ac.account.hc.IdxRange(k, fromTs, toTs, asc, limit, tx)
	case kv.StorageHistoryIdx:
		return ac.storage.hc.IdxRange(k, fromTs, toTs, asc, limit, tx)
	case kv.CodeHistoryIdx:
		return ac.code.hc.IdxRange(k, fromTs, toTs, asc, limit, tx)
	case kv.LogTopicIdx:
		return ac.logTopics.IdxRange(k, fromTs, toTs, asc, limit, tx)
	case kv.LogAddrIdx:
		return ac.logAddrs.IdxRange(k, fromTs, toTs, asc, limit, tx)
	case kv.TracesFromIdx:
		return ac.tracesFrom.IdxRange(k, fromTs, toTs, asc, limit, tx)
	case kv.TracesToIdx:
		return ac.tracesTo.IdxRange(k, fromTs, toTs, asc, limit, tx)
	default:
		return nil, fmt.Errorf("unexpected history name: %s", name)
	}
}

// -- range end

func (ac *AggregatorV3Context) HistoryGet(name kv.History, key []byte, ts uint64, tx kv.Tx) (v []byte, ok bool, err error) {
	switch name {
	case kv.AccountsHistory:
		v, ok, err = ac.account.hc.GetNoStateWithRecent(key, ts, tx)
		if err != nil {
			return nil, false, err
		}
		if !ok || len(v) == 0 {
			return v, ok, nil
		}
		return v, true, nil
	case kv.StorageHistory:
		return ac.storage.hc.GetNoStateWithRecent(key, ts, tx)
	case kv.CodeHistory:
		return ac.code.hc.GetNoStateWithRecent(key, ts, tx)
	case kv.CommitmentHistory:
		return ac.code.hc.GetNoStateWithRecent(key, ts, tx)
	default:
		panic(fmt.Sprintf("unexpected: %s", name))
	}
}

func (ac *AggregatorV3Context) AccountHistoryRange(startTxNum, endTxNum int, asc order.By, limit int, tx kv.Tx) (iter.KV, error) {
	return ac.account.hc.HistoryRange(startTxNum, endTxNum, asc, limit, tx)
}

func (ac *AggregatorV3Context) StorageHistoryRange(startTxNum, endTxNum int, asc order.By, limit int, tx kv.Tx) (iter.KV, error) {
	return ac.storage.hc.HistoryRange(startTxNum, endTxNum, asc, limit, tx)
}

func (ac *AggregatorV3Context) CodeHistoryRange(startTxNum, endTxNum int, asc order.By, limit int, tx kv.Tx) (iter.KV, error) {
	return ac.code.hc.HistoryRange(startTxNum, endTxNum, asc, limit, tx)
}

type FilesStats22 struct{}

func (a *AggregatorV3) Stats() FilesStats22 {
	var fs FilesStats22
	return fs
}

// AggregatorV3Context guarantee consistent View of files ("snapshots isolation" level https://en.wikipedia.org/wiki/Snapshot_isolation):
//   - long-living consistent view of all files (no limitations)
//   - hiding garbage and files overlaps
//   - protecting useful files from removal
//   - user will not see "partial writes" or "new files appearance"
//   - last reader removing garbage files inside `Close` method
type AggregatorV3Context struct {
	a          *AggregatorV3
	account    *DomainContext
	storage    *DomainContext
	code       *DomainContext
	commitment *DomainContext
	logAddrs   *InvertedIndexContext
	logTopics  *InvertedIndexContext
	tracesFrom *InvertedIndexContext
	tracesTo   *InvertedIndexContext

	id uint64 // set only if TRACE_AGG=true
}

func (a *AggregatorV3) MakeContext() *AggregatorV3Context {
	ac := &AggregatorV3Context{
		a:          a,
		account:    a.accounts.MakeContext(),
		storage:    a.storage.MakeContext(),
		code:       a.code.MakeContext(),
		commitment: a.commitment.MakeContext(),
		logAddrs:   a.logAddrs.MakeContext(),
		logTopics:  a.logTopics.MakeContext(),
		tracesFrom: a.tracesFrom.MakeContext(),
		tracesTo:   a.tracesTo.MakeContext(),

		id: a.leakDetector.Add(),
	}

	return ac
}

// --- Domain part START ---

func (ac *AggregatorV3Context) DomainRange(tx kv.Tx, domain kv.Domain, fromKey, toKey []byte, ts uint64, asc order.By, limit int) (it iter.KV, err error) {
	switch domain {
	case kv.AccountsDomain:
		return ac.account.DomainRange(tx, fromKey, toKey, ts, asc, limit)
	case kv.StorageDomain:
		return ac.storage.DomainRange(tx, fromKey, toKey, ts, asc, limit)
	case kv.CodeDomain:
		return ac.code.DomainRange(tx, fromKey, toKey, ts, asc, limit)
	case kv.CommitmentDomain:
		return ac.commitment.DomainRange(tx, fromKey, toKey, ts, asc, limit)
	default:
		panic(domain)
	}
}
func (ac *AggregatorV3Context) DomainRangeLatest(tx kv.Tx, domain kv.Domain, from, to []byte, limit int) (iter.KV, error) {
	switch domain {
	case kv.AccountsDomain:
		return ac.account.DomainRangeLatest(tx, from, to, limit)
	case kv.StorageDomain:
		return ac.storage.DomainRangeLatest(tx, from, to, limit)
	case kv.CodeDomain:
		return ac.code.DomainRangeLatest(tx, from, to, limit)
	case kv.CommitmentDomain:
		return ac.commitment.DomainRangeLatest(tx, from, to, limit)
	default:
		panic(domain)
	}
}

func (ac *AggregatorV3Context) DomainGetAsOf(tx kv.Tx, name kv.Domain, key []byte, ts uint64) (v []byte, ok bool, err error) {
	switch name {
	case kv.AccountsDomain:
		v, err := ac.account.GetAsOf(key, ts, tx)
		return v, v != nil, err
	case kv.StorageDomain:
		v, err := ac.storage.GetAsOf(key, ts, tx)
		return v, v != nil, err
	case kv.CodeDomain:
		v, err := ac.code.GetAsOf(key, ts, tx)
		return v, v != nil, err
	case kv.CommitmentDomain:
		v, err := ac.commitment.GetAsOf(key, ts, tx)
		return v, v != nil, err
	default:
		panic(fmt.Sprintf("unexpected: %s", name))
	}
}
func (ac *AggregatorV3Context) GetLatest(domain kv.Domain, k, k2 []byte, tx kv.Tx) (v []byte, ok bool, err error) {
	switch domain {
	case kv.AccountsDomain:
		return ac.account.GetLatest(k, k2, tx)
	case kv.StorageDomain:
		return ac.storage.GetLatest(k, k2, tx)
	case kv.CodeDomain:
		return ac.code.GetLatest(k, k2, tx)
	case kv.CommitmentDomain:
		return ac.commitment.GetLatest(k, k2, tx)
	default:
		panic(fmt.Sprintf("unexpected: %s", domain))
	}
}

// --- Domain part END ---

func (ac *AggregatorV3Context) Close() {
	if ac.a == nil { // invariant: it's safe to call Close multiple times
		return
	}
	ac.a.leakDetector.Del(ac.id)
	ac.a = nil

	ac.account.Close()
	ac.storage.Close()
	ac.code.Close()
	ac.commitment.Close()
	ac.logAddrs.Close()
	ac.logTopics.Close()
	ac.tracesFrom.Close()
	ac.tracesTo.Close()
}

// BackgroundResult - used only indicate that some work is done
// no much reason to pass exact results by this object, just get latest state when need
type BackgroundResult struct {
	err error
	has bool
}

func (br *BackgroundResult) Has() bool     { return br.has }
func (br *BackgroundResult) Set(err error) { br.has, br.err = true, err }
func (br *BackgroundResult) GetAndReset() (bool, error) {
	has, err := br.has, br.err
	br.has, br.err = false, nil
	return has, err
}

// Inverted index tables only
func lastIdInDB(db kv.RoDB, domain *Domain) (lstInDb uint64) {
	if err := db.View(context.Background(), func(tx kv.Tx) error {
		lstInDb = domain.LastStepInDB(tx)
		return nil
	}); err != nil {
		log.Warn("[snapshots] lastIdInDB", "err", err)
	}
	return lstInDb
}

// AggregatorStep is used for incremental reconstitution, it allows
// accessing history in isolated way for each step
type AggregatorStep struct {
	a          *AggregatorV3
	accounts   *HistoryStep
	storage    *HistoryStep
	code       *HistoryStep
	commitment *HistoryStep
	keyBuf     []byte
}

func (a *AggregatorV3) MakeSteps() ([]*AggregatorStep, error) {
	frozenAndIndexed := a.EndTxNumFrozenAndIndexed()
	accountSteps := a.accounts.MakeSteps(frozenAndIndexed)
	codeSteps := a.code.MakeSteps(frozenAndIndexed)
	storageSteps := a.storage.MakeSteps(frozenAndIndexed)
	commitmentSteps := a.commitment.MakeSteps(frozenAndIndexed)
	if len(accountSteps) != len(storageSteps) || len(storageSteps) != len(codeSteps) {
		return nil, fmt.Errorf("different limit of steps (try merge snapshots): accountSteps=%d, storageSteps=%d, codeSteps=%d", len(accountSteps), len(storageSteps), len(codeSteps))
	}
	steps := make([]*AggregatorStep, len(accountSteps))
	for i, accountStep := range accountSteps {
		steps[i] = &AggregatorStep{
			a:          a,
			accounts:   accountStep,
			storage:    storageSteps[i],
			code:       codeSteps[i],
			commitment: commitmentSteps[i],
		}
	}
	return steps, nil
}

func (as *AggregatorStep) TxNumRange() (uint64, uint64) {
	return as.accounts.indexFile.startTxNum, as.accounts.indexFile.endTxNum
}

func (as *AggregatorStep) IterateAccountsTxs() *ScanIteratorInc {
	return as.accounts.iterateTxs()
}

func (as *AggregatorStep) IterateStorageTxs() *ScanIteratorInc {
	return as.storage.iterateTxs()
}

func (as *AggregatorStep) IterateCodeTxs() *ScanIteratorInc {
	return as.code.iterateTxs()
}

func (as *AggregatorStep) ReadAccountDataNoState(addr []byte, txNum uint64) ([]byte, bool, uint64) {
	return as.accounts.GetNoState(addr, txNum)
}

func (as *AggregatorStep) ReadAccountStorageNoState(addr []byte, loc []byte, txNum uint64) ([]byte, bool, uint64) {
	if cap(as.keyBuf) < len(addr)+len(loc) {
		as.keyBuf = make([]byte, len(addr)+len(loc))
	} else if len(as.keyBuf) != len(addr)+len(loc) {
		as.keyBuf = as.keyBuf[:len(addr)+len(loc)]
	}
	copy(as.keyBuf, addr)
	copy(as.keyBuf[len(addr):], loc)
	return as.storage.GetNoState(as.keyBuf, txNum)
}

func (as *AggregatorStep) ReadAccountCodeNoState(addr []byte, txNum uint64) ([]byte, bool, uint64) {
	return as.code.GetNoState(addr, txNum)
}

func (as *AggregatorStep) ReadAccountCodeSizeNoState(addr []byte, txNum uint64) (int, bool, uint64) {
	code, noState, stateTxNum := as.code.GetNoState(addr, txNum)
	return len(code), noState, stateTxNum
}

func (as *AggregatorStep) MaxTxNumAccounts(addr []byte) (bool, uint64) {
	return as.accounts.MaxTxNum(addr)
}

func (as *AggregatorStep) MaxTxNumStorage(addr []byte, loc []byte) (bool, uint64) {
	if cap(as.keyBuf) < len(addr)+len(loc) {
		as.keyBuf = make([]byte, len(addr)+len(loc))
	} else if len(as.keyBuf) != len(addr)+len(loc) {
		as.keyBuf = as.keyBuf[:len(addr)+len(loc)]
	}
	copy(as.keyBuf, addr)
	copy(as.keyBuf[len(addr):], loc)
	return as.storage.MaxTxNum(as.keyBuf)
}

func (as *AggregatorStep) MaxTxNumCode(addr []byte) (bool, uint64) {
	return as.code.MaxTxNum(addr)
}

func (as *AggregatorStep) IterateAccountsHistory(txNum uint64) *HistoryIteratorInc {
	return as.accounts.interateHistoryBeforeTxNum(txNum)
}

func (as *AggregatorStep) IterateStorageHistory(txNum uint64) *HistoryIteratorInc {
	return as.storage.interateHistoryBeforeTxNum(txNum)
}

func (as *AggregatorStep) IterateCodeHistory(txNum uint64) *HistoryIteratorInc {
	return as.code.interateHistoryBeforeTxNum(txNum)
}

func (as *AggregatorStep) Clone() *AggregatorStep {
	return &AggregatorStep{
		a:        as.a,
		accounts: as.accounts.Clone(),
		storage:  as.storage.Clone(),
		code:     as.code.Clone(),
	}
}<|MERGE_RESOLUTION|>--- conflicted
+++ resolved
@@ -31,10 +31,11 @@
 	"time"
 
 	"github.com/RoaringBitmap/roaring/roaring64"
-	"github.com/ledgerwatch/erigon-lib/kv/rawdbv3"
 	"github.com/ledgerwatch/log/v3"
 	rand2 "golang.org/x/exp/rand"
 	"golang.org/x/sync/errgroup"
+
+	"github.com/ledgerwatch/erigon-lib/kv/rawdbv3"
 
 	"github.com/ledgerwatch/erigon-lib/commitment"
 	common2 "github.com/ledgerwatch/erigon-lib/common"
@@ -674,10 +675,6 @@
 	}
 
 	outs, err := ac.staticFilesInRange(r)
-<<<<<<< HEAD
-	//defer outs.Close()
-=======
->>>>>>> 971eb8fa
 	defer func() {
 		if closeAll {
 			outs.Close()
