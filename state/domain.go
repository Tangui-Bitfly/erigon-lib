/*
   Copyright 2022 Erigon contributors

   Licensed under the Apache License, Version 2.0 (the "License");
   you may not use this file except in compliance with the License.
   You may obtain a copy of the License at

       http://www.apache.org/licenses/LICENSE-2.0

   Unless required by applicable law or agreed to in writing, software
   distributed under the License is distributed on an "AS IS" BASIS,
   WITHOUT WARRANTIES OR CONDITIONS OF ANY KIND, either express or implied.
   See the License for the specific language governing permissions and
   limitations under the License.
*/

package state

import (
	"bytes"
	"container/heap"
	"context"
	"encoding/binary"
	"fmt"
	"math"
	"math/bits"
	"os"
	"path/filepath"
	"regexp"
	"strconv"
	"sync/atomic"
	"time"

	"github.com/VictoriaMetrics/metrics"
	bloomfilter "github.com/holiman/bloomfilter/v2"
	"github.com/holiman/uint256"
	"github.com/pkg/errors"
	btree2 "github.com/tidwall/btree"
	"golang.org/x/sync/errgroup"

	"github.com/ledgerwatch/log/v3"

	"github.com/ledgerwatch/erigon-lib/common/background"
	"github.com/ledgerwatch/erigon-lib/common/cmp"
	"github.com/ledgerwatch/erigon-lib/common/length"
	"github.com/ledgerwatch/erigon-lib/kv/iter"
	"github.com/ledgerwatch/erigon-lib/kv/order"

	"github.com/ledgerwatch/erigon-lib/common"
	"github.com/ledgerwatch/erigon-lib/common/dir"
	"github.com/ledgerwatch/erigon-lib/compress"
	"github.com/ledgerwatch/erigon-lib/etl"
	"github.com/ledgerwatch/erigon-lib/kv"
	"github.com/ledgerwatch/erigon-lib/kv/bitmapdb"
	"github.com/ledgerwatch/erigon-lib/recsplit"
)

var (
	LatestStateReadWarm          = metrics.GetOrCreateSummary(`latest_state_read{type="warm",found="yes"}`)  //nolint
	LatestStateReadWarmNotFound  = metrics.GetOrCreateSummary(`latest_state_read{type="warm",found="no"}`)   //nolint
	LatestStateReadGrind         = metrics.GetOrCreateSummary(`latest_state_read{type="grind",found="yes"}`) //nolint
	LatestStateReadGrindNotFound = metrics.GetOrCreateSummary(`latest_state_read{type="grind",found="no"}`)  //nolint
	LatestStateReadCold          = metrics.GetOrCreateSummary(`latest_state_read{type="cold",found="yes"}`)  //nolint
	LatestStateReadColdNotFound  = metrics.GetOrCreateSummary(`latest_state_read{type="cold",found="no"}`)   //nolint
	LatestStateReadDB            = metrics.GetOrCreateSummary(`latest_state_read{type="db",found="yes"}`)    //nolint
	LatestStateReadDBNotFound    = metrics.GetOrCreateSummary(`latest_state_read{type="db",found="no"}`)     //nolint

	mxRunningMerges           = metrics.GetOrCreateCounter("domain_running_merges")
	mxRunningCollations       = metrics.GetOrCreateCounter("domain_running_collations")
	mxCollateTook             = metrics.GetOrCreateHistogram("domain_collate_took")
	mxPruneTookDomain         = metrics.GetOrCreateHistogram(`domain_prune_took{type="domain"}`)
	mxPruneTookHistory        = metrics.GetOrCreateHistogram(`domain_prune_took{type="history"}`)
	mxPruneTookIndex          = metrics.GetOrCreateHistogram(`domain_prune_took{type="index"}`)
	mxPruneInProgress         = metrics.GetOrCreateCounter("domain_pruning_progress")
	mxCollationSize           = metrics.GetOrCreateCounter("domain_collation_size")
	mxCollationSizeHist       = metrics.GetOrCreateCounter("domain_collation_hist_size")
	mxPruneSizeDomain         = metrics.GetOrCreateCounter(`domain_prune_size{type="domain"}`)
	mxPruneSizeHistory        = metrics.GetOrCreateCounter(`domain_prune_size{type="history"}`)
	mxPruneSizeIndex          = metrics.GetOrCreateCounter(`domain_prune_size{type="index"}`)
	mxBuildTook               = metrics.GetOrCreateSummary("domain_build_files_took")
	mxStepTook                = metrics.GetOrCreateHistogram("domain_step_took")
	mxCommitmentKeys          = metrics.GetOrCreateCounter("domain_commitment_keys")
	mxCommitmentRunning       = metrics.GetOrCreateCounter("domain_running_commitment")
	mxCommitmentTook          = metrics.GetOrCreateSummary("domain_commitment_took")
	mxCommitmentWriteTook     = metrics.GetOrCreateHistogram("domain_commitment_write_took")
	mxCommitmentBranchUpdates = metrics.GetOrCreateCounter("domain_commitment_updates_applied")
)

// StepsInColdFile - files of this size are completely frozen/immutable.
// files of smaller size are also immutable, but can be removed after merge to bigger files.
const StepsInColdFile = 32

// filesItem corresponding to a pair of files (.dat and .idx)
type filesItem struct {
	decompressor *compress.Decompressor
	index        *recsplit.Index
	bindex       *BtIndex
	bm           *bitmapdb.FixedSizeBitmaps
	bloom        *bloomFilter
	startTxNum   uint64
	endTxNum     uint64

	// Frozen: file of size StepsInColdFile. Completely immutable.
	// Cold: file of size < StepsInColdFile. Immutable, but can be closed/removed after merge to bigger file.
	// Hot: Stored in DB. Providing Snapshot-Isolation by CopyOnWrite.
	frozen   bool         // immutable, don't need atomic
	refcount atomic.Int32 // only for `frozen=false`

	// file can be deleted in 2 cases: 1. when `refcount == 0 && canDelete == true` 2. on app startup when `file.isSubsetOfFrozenFile()`
	// other processes (which also reading files, may have same logic)
	canDelete atomic.Bool
}
type bloomFilter struct {
	*bloomfilter.Filter
	FileName, FilePath string
	f                  *os.File
}

func NewBloom(keysCount uint64, filePath string) (*bloomFilter, error) {
	m := bloomfilter.OptimalM(keysCount, 0.01)
	//TODO: make filters compatible by usinig same seed/keys
	_, fileName := filepath.Split(filePath)
	bloom, err := bloomfilter.New(m)
	if err != nil {
		return nil, fmt.Errorf("%w, %s", err, fileName)
	}
	return &bloomFilter{FilePath: filePath, FileName: fileName, Filter: bloom}, nil
}
func (b *bloomFilter) Build() error {
	log.Trace("[agg] write file", "file", b.FileName)
	//TODO: fsync and tmp-file rename
	if _, err := b.Filter.WriteFile(b.FilePath); err != nil {
		return err
	}
	return nil
}

func OpenBloom(filePath string) (*bloomFilter, error) {
	_, fileName := filepath.Split(filePath)
	f := &bloomFilter{FilePath: filePath, FileName: fileName}
	var err error
	f.Filter, _, err = bloomfilter.ReadFile(filePath)
	if err != nil {
		return nil, fmt.Errorf("OpenBloom: %w, %s", err, fileName)
	}
	return f, nil
}
func (b *bloomFilter) Close() {
	if b.f != nil {
		b.f.Close()
		b.f = nil
	}
}

func newFilesItem(startTxNum, endTxNum, stepSize uint64) *filesItem {
	startStep := startTxNum / stepSize
	endStep := endTxNum / stepSize
	frozen := endStep-startStep == StepsInColdFile
	return &filesItem{startTxNum: startTxNum, endTxNum: endTxNum, frozen: frozen}
}

func (i *filesItem) isSubsetOf(j *filesItem) bool {
	return (j.startTxNum <= i.startTxNum && i.endTxNum <= j.endTxNum) && (j.startTxNum != i.startTxNum || i.endTxNum != j.endTxNum)
}

func filesItemLess(i, j *filesItem) bool {
	if i.endTxNum == j.endTxNum {
		return i.startTxNum > j.startTxNum
	}
	return i.endTxNum < j.endTxNum
}
func (i *filesItem) closeFilesAndRemove() {
	if i.decompressor != nil {
		i.decompressor.Close()
		// paranoic-mode on: don't delete frozen files
		if !i.frozen {
			if err := os.Remove(i.decompressor.FilePath()); err != nil {
				log.Trace("remove after close", "err", err, "file", i.decompressor.FileName())
			}
		}
		i.decompressor = nil
	}
	if i.index != nil {
		i.index.Close()
		// paranoic-mode on: don't delete frozen files
		if !i.frozen {
			if err := os.Remove(i.index.FilePath()); err != nil {
				log.Trace("remove after close", "err", err, "file", i.index.FileName())
			}
		}
		i.index = nil
	}
	if i.bindex != nil {
		i.bindex.Close()
		if err := os.Remove(i.bindex.FilePath()); err != nil {
			log.Trace("remove after close", "err", err, "file", i.bindex.FileName())
		}
		i.bindex = nil
	}
	if i.bm != nil {
		i.bm.Close()
		if err := os.Remove(i.bm.FilePath()); err != nil {
			log.Trace("remove after close", "err", err, "file", i.bm.FileName())
		}
		i.bm = nil
	}
	if i.bloom != nil {
		i.bloom.Close()
		if err := os.Remove(i.bloom.FilePath); err != nil {
			log.Trace("remove after close", "err", err, "file", i.bloom.FileName)
		}
		i.bloom = nil
	}
}

type DomainStats struct {
	MergesCount          uint64
	LastCollationTook    time.Duration
	LastPruneTook        time.Duration
	LastPruneHistTook    time.Duration
	LastFileBuildingTook time.Duration
	LastCollationSize    uint64
	LastPruneSize        uint64

	FilesQueries *atomic.Uint64
	TotalQueries *atomic.Uint64
	EfSearchTime time.Duration
	DataSize     uint64
	IndexSize    uint64
	FilesCount   uint64
}

func (ds *DomainStats) Accumulate(other DomainStats) {
	if other.FilesQueries != nil {
		ds.FilesQueries.Add(other.FilesQueries.Load())
	}
	if other.TotalQueries != nil {
		ds.TotalQueries.Add(other.TotalQueries.Load())
	}
	ds.EfSearchTime += other.EfSearchTime
	ds.IndexSize += other.IndexSize
	ds.DataSize += other.DataSize
	ds.FilesCount += other.FilesCount
}

// Domain is a part of the state (examples are Accounts, Storage, Code)
// Domain should not have any go routines or locks
//
// Data-Existence in .kv vs .v files:
//  1. key doesn’t exists, then create: .kv - yes, .v - yes
//  2. acc exists, then update/delete:  .kv - yes, .v - yes
//  3. acc doesn’t exists, then delete: .kv - no,  .v - no
type Domain struct {
	*History
	files *btree2.BTreeG[*filesItem] // thread-safe, but maybe need 1 RWLock for all trees in AggregatorV3

	// roFiles derivative from field `file`, but without garbage:
	//  - no files with `canDelete=true`
	//  - no overlaps
	//  - no un-indexed files (`power-off` may happen between .ef and .efi creation)
	//
	// MakeContext() using this field in zero-copy way
	roFiles   atomic.Pointer[[]ctxItem]
	keysTable string // key -> invertedStep , invertedStep = ^(txNum / aggregationStep), Needs to be table with DupSort
	valsTable string // key + invertedStep -> values
	stats     DomainStats
	wal       *domainWAL

	garbageFiles []*filesItem // files that exist on disk, but ignored on opening folder - because they are garbage

	/*
	   not large:
	    	keys: key -> ^step
	    	vals: key -> ^step+value (DupSort)
	   large:
	    	keys: key -> ^step
	   	  vals: key + ^step -> value
	*/

	domainLargeValues bool
	compression       FileCompression
}

type domainCfg struct {
	hist              histCfg
	compress          FileCompression
	domainLargeValues bool
}

func NewDomain(cfg domainCfg, aggregationStep uint64, filenameBase, keysTable, valsTable, indexKeysTable, historyValsTable, indexTable string, logger log.Logger) (*Domain, error) {
	if cfg.hist.iiCfg.dirs.SnapDomain == "" {
		panic("empty `dirs` varialbe")
	}
	d := &Domain{
		keysTable:   keysTable,
		valsTable:   valsTable,
		compression: cfg.compress,
		files:       btree2.NewBTreeGOptions[*filesItem](filesItemLess, btree2.Options{Degree: 128, NoLocks: false}),
		stats:       DomainStats{FilesQueries: &atomic.Uint64{}, TotalQueries: &atomic.Uint64{}},

		domainLargeValues: cfg.domainLargeValues,
	}
	d.roFiles.Store(&[]ctxItem{})

	var err error
	if d.History, err = NewHistory(cfg.hist, aggregationStep, filenameBase, indexKeysTable, indexTable, historyValsTable, nil, logger); err != nil {
		return nil, err
	}

	return d, nil
}
func (d *Domain) kvFilePath(fromStep, toStep uint64) string {
	return filepath.Join(d.dirs.SnapDomain, fmt.Sprintf("%s.%d-%d.kv", d.filenameBase, fromStep, toStep))
}
func (d *Domain) kvAccessorFilePath(fromStep, toStep uint64) string {
	return filepath.Join(d.dirs.SnapDomain, fmt.Sprintf("%s.%d-%d.kvi", d.filenameBase, fromStep, toStep))
}
func (d *Domain) kvExistenceIdxFilePath(fromStep, toStep uint64) string {
	return filepath.Join(d.dirs.SnapDomain, fmt.Sprintf("%s.%d-%d.kvei", d.filenameBase, fromStep, toStep))
}
func (d *Domain) kvBtFilePath(fromStep, toStep uint64) string {
	return filepath.Join(d.dirs.SnapDomain, fmt.Sprintf("%s.%d-%d.bt", d.filenameBase, fromStep, toStep))
}

// LastStepInDB - return the latest available step in db (at-least 1 value in such step)
func (d *Domain) LastStepInDB(tx kv.Tx) (lstInDb uint64) {
	lstIdx, _ := kv.LastKey(tx, d.History.indexKeysTable)
	if len(lstIdx) == 0 {
		return 0
	}
	return binary.BigEndian.Uint64(lstIdx) / d.aggregationStep
}
func (d *Domain) FirstStepInDB(tx kv.Tx) (lstInDb uint64) {
	lstIdx, _ := kv.FirstKey(tx, d.History.indexKeysTable)
	if len(lstIdx) == 0 {
		return 0
	}
	return binary.BigEndian.Uint64(lstIdx) / d.aggregationStep
}

func (d *Domain) DiscardHistory() {
	d.History.DiscardHistory()
	// can't discard domain wal - it required, but can discard history
	d.wal = d.newWriter(d.dirs.Tmp, true, false)
}

func (d *Domain) StartUnbufferedWrites() {
	d.wal = d.newWriter(d.dirs.Tmp, false, false)
	d.History.StartUnbufferedWrites()
}

func (d *Domain) StartWrites() {
	d.wal = d.newWriter(d.dirs.Tmp, true, false)
	d.History.StartWrites()
}

func (d *Domain) FinishWrites() {
	if d.wal != nil {
		d.wal.close()
		d.wal = nil
	}
	d.History.FinishWrites()
}

// OpenList - main method to open list of files.
// It's ok if some files was open earlier.
// If some file already open: noop.
// If some file already open but not in provided list: close and remove from `files` field.
func (d *Domain) OpenList(idxFiles, histFiles, domainFiles []string) error {
	if err := d.History.OpenList(idxFiles, histFiles); err != nil {
		return err
	}
	return d.openList(domainFiles)
}

func (d *Domain) openList(names []string) error {
	d.closeWhatNotInList(names)
	d.garbageFiles = d.scanStateFiles(names)
	if err := d.openFiles(); err != nil {
		return fmt.Errorf("Domain.OpenList: %s, %w", d.filenameBase, err)
	}
	return nil
}

func (d *Domain) OpenFolder() error {
	idx, histFiles, domainFiles, err := d.fileNamesOnDisk()
	if err != nil {
		return err
	}
	return d.OpenList(idx, histFiles, domainFiles)
}

func (d *Domain) GetAndResetStats() DomainStats {
	r := d.stats
	r.DataSize, r.IndexSize, r.FilesCount = d.collectFilesStats()

	d.stats = DomainStats{FilesQueries: &atomic.Uint64{}, TotalQueries: &atomic.Uint64{}}
	return r
}

func (d *Domain) scanStateFiles(fileNames []string) (garbageFiles []*filesItem) {
	re := regexp.MustCompile("^" + d.filenameBase + ".([0-9]+)-([0-9]+).kv$")
	var err error

	for _, name := range fileNames {
		subs := re.FindStringSubmatch(name)
		if len(subs) != 3 {
			if len(subs) != 0 {
				d.logger.Warn("File ignored by domain scan, more than 3 submatches", "name", name, "submatches", len(subs))
			}
			continue
		}
		var startStep, endStep uint64
		if startStep, err = strconv.ParseUint(subs[1], 10, 64); err != nil {
			d.logger.Warn("File ignored by domain scan, parsing startTxNum", "error", err, "name", name)
			continue
		}
		if endStep, err = strconv.ParseUint(subs[2], 10, 64); err != nil {
			d.logger.Warn("File ignored by domain scan, parsing endTxNum", "error", err, "name", name)
			continue
		}
		if startStep > endStep {
			d.logger.Warn("File ignored by domain scan, startTxNum > endTxNum", "name", name)
			continue
		}

		startTxNum, endTxNum := startStep*d.aggregationStep, endStep*d.aggregationStep
		var newFile = newFilesItem(startTxNum, endTxNum, d.aggregationStep)
		newFile.frozen = false

		//for _, ext := range d.integrityFileExtensions {
		//	requiredFile := fmt.Sprintf("%s.%d-%d.%s", d.filenameBase, startStep, endStep, ext)
		//	if !dir.FileExist(filepath.Join(d.dir, requiredFile)) {
		//		d.logger.Debug(fmt.Sprintf("[snapshots] skip %s because %s doesn't exists", name, requiredFile))
		//		garbageFiles = append(garbageFiles, newFile)
		//		continue Loop
		//	}
		//}

		if _, has := d.files.Get(newFile); has {
			continue
		}

		addNewFile := true
		var subSets []*filesItem
		d.files.Walk(func(items []*filesItem) bool {
			for _, item := range items {
				if item.isSubsetOf(newFile) {
					subSets = append(subSets, item)
					continue
				}

				if newFile.isSubsetOf(item) {
					if item.frozen {
						addNewFile = false
						garbageFiles = append(garbageFiles, newFile)
					}
					continue
				}
			}
			return true
		})
		if addNewFile {
			d.files.Set(newFile)
		}
	}
	return garbageFiles
}

func (d *Domain) openFiles() (err error) {
	invalidFileItems := make([]*filesItem, 0)
	d.files.Walk(func(items []*filesItem) bool {
		for _, item := range items {
			if item.decompressor != nil {
				continue
			}
			fromStep, toStep := item.startTxNum/d.aggregationStep, item.endTxNum/d.aggregationStep
			datPath := d.kvFilePath(fromStep, toStep)
			if !dir.FileExist(datPath) {
				invalidFileItems = append(invalidFileItems, item)
				continue
			}
			if item.decompressor, err = compress.NewDecompressor(datPath); err != nil {
				err = errors.Wrap(err, "decompressor")
				d.logger.Debug("Domain.openFiles: %w, %s", err, datPath)
				return false
			}

			if item.index == nil && !UseBpsTree {
				idxPath := d.kvAccessorFilePath(fromStep, toStep)
				if dir.FileExist(idxPath) {
					if item.index, err = recsplit.OpenIndex(idxPath); err != nil {
						err = errors.Wrap(err, "recsplit index")
						d.logger.Debug("Domain.openFiles: %w, %s", err, idxPath)
						return false
					}
				}
			}
			if item.bindex == nil {
				bidxPath := d.kvBtFilePath(fromStep, toStep)
				if dir.FileExist(bidxPath) {
					if item.bindex, err = OpenBtreeIndexWithDecompressor(bidxPath, DefaultBtreeM, item.decompressor, d.compression); err != nil {
						err = errors.Wrap(err, "btree index")
						d.logger.Debug("Domain.openFiles: %w, %s", err, bidxPath)
						return false
					}
				}
			}
			if item.bloom == nil {
				idxPath := d.kvExistenceIdxFilePath(fromStep, toStep)
				if dir.FileExist(idxPath) {
					if item.bloom, err = OpenBloom(idxPath); err != nil {
						return false
					}
				}
			}
		}
		return true
	})
	if err != nil {
		return err
	}
	for _, item := range invalidFileItems {
		d.files.Delete(item)
	}

	d.reCalcRoFiles()
	return nil
}

func (d *Domain) closeWhatNotInList(fNames []string) {
	var toDelete []*filesItem
	d.files.Walk(func(items []*filesItem) bool {
	Loop1:
		for _, item := range items {
			for _, protectName := range fNames {
				if item.decompressor != nil && item.decompressor.FileName() == protectName {
					continue Loop1
				}
			}
			toDelete = append(toDelete, item)
		}
		return true
	})
	for _, item := range toDelete {
		if item.decompressor != nil {
			item.decompressor.Close()
			item.decompressor = nil
		}
		if item.index != nil {
			item.index.Close()
			item.index = nil
		}
		if item.bindex != nil {
			item.bindex.Close()
			item.bindex = nil
		}
		d.files.Delete(item)
	}
}

func (d *Domain) reCalcRoFiles() {
	roFiles := ctxFiles(d.files, true, true)
	d.roFiles.Store(&roFiles)
}

func (d *Domain) Close() {
	d.History.Close()
	d.closeWhatNotInList([]string{})
	d.reCalcRoFiles()
}

func (d *Domain) PutWithPrev(key1, key2, val, preval []byte) error {
	// This call to update needs to happen before d.tx.Put() later, because otherwise the content of `preval`` slice is invalidated
	if err := d.History.AddPrevValue(key1, key2, preval); err != nil {
		return err
	}
	return d.wal.addValue(key1, key2, val)
}

func (d *Domain) DeleteWithPrev(key1, key2, prev []byte) (err error) {
	// This call to update needs to happen before d.tx.Delete() later, because otherwise the content of `original`` slice is invalidated
	if err := d.History.AddPrevValue(key1, key2, prev); err != nil {
		return err
	}
	return d.wal.addValue(key1, key2, nil)
}

func (d *Domain) update(key []byte) error {
	var invertedStep [8]byte
	binary.BigEndian.PutUint64(invertedStep[:], ^(d.txNum / d.aggregationStep))
	//fmt.Printf("put: %s, %x, %x\n", d.filenameBase, key, invertedStep[:])
	if err := d.tx.Put(d.keysTable, key, invertedStep[:]); err != nil {
		return err
	}
	return nil
}

func (d *Domain) put(key, val []byte) error {
	if err := d.update(key); err != nil {
		return err
	}
	invertedStep := ^(d.txNum / d.aggregationStep)
	keySuffix := make([]byte, len(key)+8)
	copy(keySuffix, key)
	binary.BigEndian.PutUint64(keySuffix[len(key):], invertedStep)
	//fmt.Printf("put2: %s, %x, %x\n", d.filenameBase, keySuffix, val)
	return d.tx.Put(d.valsTable, keySuffix, val)
}

// Deprecated
func (d *Domain) Put(key1, key2, val []byte) error {
	key := common.Append(key1, key2)
	dc := d.MakeContext()
	original, _, err := dc.GetLatest(key, nil, d.tx)
	if err != nil {
		return err
	}
	dc.Close()
	if bytes.Equal(original, val) {
		return nil
	}
	// This call to update needs to happen before d.tx.Put() later, because otherwise the content of `original`` slice is invalidated
	if err = d.History.AddPrevValue(key1, key2, original); err != nil {
		return err
	}
	return d.put(key, val)
}

// Deprecated
func (d *Domain) Delete(key1, key2 []byte) error {
	key := common.Append(key1, key2)
	dc := d.MakeContext()
	original, found, err := dc.GetLatest(key, nil, d.tx)
	dc.Close()
	if err != nil {
		return err
	}
	if !found {
		return nil
	}
	return d.DeleteWithPrev(key1, key2, original)
}

func (d *Domain) newWriter(tmpdir string, buffered, discard bool) *domainWAL {
	w := &domainWAL{d: d,
		tmpdir:      tmpdir,
		buffered:    buffered,
		discard:     discard,
		aux:         make([]byte, 0, 128),
		largeValues: d.domainLargeValues,
	}

	if buffered {
		w.values = etl.NewCollector(d.valsTable, tmpdir, etl.NewSortableBuffer(WALCollectorRAM), d.logger)
		w.values.LogLvl(log.LvlTrace)
		w.keys = etl.NewCollector(d.keysTable, tmpdir, etl.NewSortableBuffer(WALCollectorRAM), d.logger)
		w.keys.LogLvl(log.LvlTrace)
	}
	return w
}

type domainWAL struct {
	d           *Domain
	keys        *etl.Collector
	values      *etl.Collector
	aux         []byte
	tmpdir      string
	buffered    bool
	discard     bool
	largeValues bool
}

func (d *domainWAL) close() {
	if d == nil { // allow dobule-close
		return
	}
	if d.keys != nil {
		d.keys.Close()
	}
	if d.values != nil {
		d.values.Close()
	}
}

// nolint
func loadSkipFunc() etl.LoadFunc {
	var preKey, preVal []byte
	return func(k, v []byte, table etl.CurrentTableReader, next etl.LoadNextFunc) error {
		if bytes.Equal(k, preKey) {
			preVal = v
			return nil
		}
		if err := next(nil, preKey, preVal); err != nil {
			return err
		}
		if err := next(k, k, v); err != nil {
			return err
		}
		preKey, preVal = k, v
		return nil
	}
}

func (d *domainWAL) flush(ctx context.Context, tx kv.RwTx) error {
	if d.discard || !d.buffered {
		return nil
	}
	if err := d.keys.Load(tx, d.d.keysTable, loadFunc, etl.TransformArgs{Quit: ctx.Done()}); err != nil {
		return err
	}
	if err := d.values.Load(tx, d.d.valsTable, loadFunc, etl.TransformArgs{Quit: ctx.Done()}); err != nil {
		return err
	}
	return nil
}

func (d *domainWAL) addValue(key1, key2, value []byte) error {
	if d.discard {
		return nil
	}

	kl := len(key1) + len(key2)
	d.aux = append(append(d.aux[:0], key1...), key2...)
	fullkey := d.aux[:kl+8]
	//TODO: we have ii.txNumBytes, need also have d.stepBytes. update it at d.SetTxNum()
	binary.BigEndian.PutUint64(fullkey[kl:], ^(d.d.txNum / d.d.aggregationStep))
	// defer func() {
	// 	fmt.Printf("addValue %x->%x buffered %t largeVals %t file %s\n", fullkey, value, d.buffered, d.largeValues, d.d.filenameBase)
	// }()

	if d.largeValues {
		if d.buffered {
			if err := d.keys.Collect(fullkey[:kl], fullkey[kl:]); err != nil {
				return err
			}
			if err := d.values.Collect(fullkey, value); err != nil {
				return err
			}
			return nil
		}
		if err := d.d.tx.Put(d.d.keysTable, fullkey[:kl], fullkey[kl:]); err != nil {
			return err
		}
		if err := d.d.tx.Put(d.d.valsTable, fullkey, value); err != nil {
			return err
		}
		return nil
	}

	if d.buffered {
		if err := d.keys.Collect(fullkey[:kl], fullkey[kl:]); err != nil {
			return err
		}
		if err := d.values.Collect(fullkey[:kl], common.Append(fullkey[kl:], value)); err != nil {
			return err
		}
		return nil
	}
	if err := d.d.tx.Put(d.d.keysTable, fullkey[:kl], fullkey[kl:]); err != nil {
		return err
	}
	if err := d.d.tx.Put(d.d.valsTable, fullkey[:kl], common.Append(fullkey[kl:], value)); err != nil {
		return err
	}
	return nil
}

type CursorType uint8

const (
	FILE_CURSOR CursorType = iota
	DB_CURSOR
	RAM_CURSOR
)

// CursorItem is the item in the priority queue used to do merge interation
// over storage of a given account
type CursorItem struct {
	c            kv.CursorDupSort
	iter         btree2.MapIter[string, []byte]
	dg           ArchiveGetter
	dg2          ArchiveGetter
	btCursor     *Cursor
	key          []byte
	val          []byte
	endTxNum     uint64
	latestOffset uint64     // offset of the latest value in the file
	t            CursorType // Whether this item represents state file or DB record, or tree
	reverse      bool
}

type CursorHeap []*CursorItem

func (ch CursorHeap) Len() int {
	return len(ch)
}

func (ch CursorHeap) Less(i, j int) bool {
	cmp := bytes.Compare(ch[i].key, ch[j].key)
	if cmp == 0 {
		// when keys match, the items with later blocks are preferred
		if ch[i].reverse {
			return ch[i].endTxNum > ch[j].endTxNum
		}
		return ch[i].endTxNum < ch[j].endTxNum
	}
	return cmp < 0
}

func (ch *CursorHeap) Swap(i, j int) {
	(*ch)[i], (*ch)[j] = (*ch)[j], (*ch)[i]
}

func (ch *CursorHeap) Push(x interface{}) {
	*ch = append(*ch, x.(*CursorItem))
}

func (ch *CursorHeap) Pop() interface{} {
	old := *ch
	n := len(old)
	x := old[n-1]
	old[n-1] = nil
	*ch = old[0 : n-1]
	return x
}

// filesItem corresponding to a pair of files (.dat and .idx)
type ctxItem struct {
	getter     *compress.Getter
	reader     *recsplit.IndexReader
	startTxNum uint64
	endTxNum   uint64

	i   int
	src *filesItem
}

func (i *ctxItem) isSubSetOf(j *ctxItem) bool { return i.src.isSubsetOf(j.src) } //nolint
func (i *ctxItem) isSubsetOf(j *ctxItem) bool { return i.src.isSubsetOf(j.src) } //nolint

type ctxLocalityIdx struct {
	reader          *recsplit.IndexReader
	file            *ctxItem
	aggregationStep uint64
}

// DomainContext allows accesing the same domain from multiple go-routines
type DomainContext struct {
	d          *Domain
	files      []ctxItem
	getters    []ArchiveGetter
	readers    []*BtIndex
	idxReaders []*recsplit.IndexReader
	hc         *HistoryContext
	keyBuf     [60]byte // 52b key and 8b for inverted step
	valKeyBuf  [60]byte // 52b key and 8b for inverted step

	keysC kv.CursorDupSort
	valsC kv.Cursor
}

// getFromFile returns exact match for the given key from the given file
func (dc *DomainContext) getFromFile(i int, filekey []byte) ([]byte, bool, error) {
	g := dc.statelessGetter(i)
	if UseBtree || UseBpsTree {
		if dc.d.withExistenceIndex && dc.files[i].src.bloom != nil {
			hi, _ := dc.hc.ic.hashKey(filekey)
			if !dc.files[i].src.bloom.ContainsHash(hi) {
				return nil, false, nil
			}
		}

		_, v, ok, err := dc.statelessBtree(i).Get(filekey, g)
		if err != nil || !ok {
			return nil, false, err
		}
		//fmt.Printf("getLatestFromBtreeColdFiles key %x shard %d %x\n", filekey, exactColdShard, v)
		return v, true, nil
	}

	reader := dc.statelessIdxReader(i)
	if reader.Empty() {
		return nil, false, nil
	}
	offset := reader.Lookup(filekey)
	g.Reset(offset)

	k, _ := g.Next(nil)
	if !bytes.Equal(filekey, k) {
		return nil, false, nil
	}
	v, _ := g.Next(nil)
	return v, true, nil
}

func (dc *DomainContext) getFromFile2(i int, filekey []byte) ([]byte, bool, error) {
	g := dc.statelessGetter(i)
	if UseBtree || UseBpsTree {
		_, v, ok, err := dc.statelessBtree(i).Get(filekey, g)
		if err != nil || !ok {
			return nil, false, err
		}
		//fmt.Printf("getLatestFromBtreeColdFiles key %x shard %d %x\n", filekey, exactColdShard, v)
		return v, true, nil
	}

	reader := dc.statelessIdxReader(i)
	if reader.Empty() {
		return nil, false, nil
	}
	offset := reader.Lookup(filekey)
	g.Reset(offset)

	k, _ := g.Next(nil)
	if !bytes.Equal(filekey, k) {
		return nil, false, nil
	}
	v, _ := g.Next(nil)
	return v, true, nil
}

func (d *Domain) collectFilesStats() (datsz, idxsz, files uint64) {
	d.History.files.Walk(func(items []*filesItem) bool {
		for _, item := range items {
			if item.index == nil {
				return false
			}
			datsz += uint64(item.decompressor.Size())
			idxsz += uint64(item.index.Size())
			idxsz += uint64(item.bindex.Size())
			files += 3
		}
		return true
	})

	d.files.Walk(func(items []*filesItem) bool {
		for _, item := range items {
			if item.index == nil {
				return false
			}
			datsz += uint64(item.decompressor.Size())
			idxsz += uint64(item.index.Size())
			idxsz += uint64(item.bindex.Size())
			files += 3
		}
		return true
	})

	fcnt, fsz, isz := d.History.InvertedIndex.collectFilesStat()
	datsz += fsz
	files += fcnt
	idxsz += isz
	return
}

func (d *Domain) MakeContext() *DomainContext {
	files := *d.roFiles.Load()
	for i := 0; i < len(files); i++ {
		if !files[i].src.frozen {
			files[i].src.refcount.Add(1)
		}
	}
	return &DomainContext{
		d:     d,
		hc:    d.History.MakeContext(),
		files: files,
	}
}

// Collation is the set of compressors created after aggregation
type Collation struct {
	HistoryCollation
	valuesComp  *compress.Compressor
	valuesPath  string
	valuesCount int
}

func (c Collation) Close() {
	if c.valuesComp != nil {
		c.valuesComp.Close()
	}
	if c.historyComp != nil {
		c.HistoryCollation.Close()
	}
}

// collate gathers domain changes over the specified step, using read-only transaction,
// and returns compressors, elias fano, and bitmaps
// [txFrom; txTo)
func (d *Domain) collate(ctx context.Context, step, txFrom, txTo uint64, roTx kv.Tx) (coll Collation, err error) {
	mxRunningCollations.Inc()
	started := time.Now()
	defer func() {
		d.stats.LastCollationTook = time.Since(started)
		mxRunningCollations.Dec()
		mxCollateTook.UpdateDuration(started)
	}()

	coll.HistoryCollation, err = d.History.collate(step, txFrom, txTo, roTx)
	if err != nil {
		return Collation{}, err
	}

	closeCollation := true
	defer func() {
		if closeCollation {
			coll.Close()
		}
	}()

	coll.valuesPath = d.kvFilePath(step, step+1)
	if coll.valuesComp, err = compress.NewCompressor(context.Background(), "collate values", coll.valuesPath, d.dirs.Tmp, compress.MinPatternScore, d.compressWorkers, log.LvlTrace, d.logger); err != nil {
		return Collation{}, fmt.Errorf("create %s values compressor: %w", d.filenameBase, err)
	}
	comp := NewArchiveWriter(coll.valuesComp, d.compression)

	keysCursor, err := roTx.CursorDupSort(d.keysTable)
	if err != nil {
		return Collation{}, fmt.Errorf("create %s keys cursor: %w", d.filenameBase, err)
	}
	defer keysCursor.Close()

	var (
		pos       uint64
		stepBytes = make([]byte, 8)
		keySuffix = make([]byte, 256+8)
		v         []byte

		valsDup kv.CursorDupSort
	)
	binary.BigEndian.PutUint64(stepBytes, ^step)
	if !d.domainLargeValues {
		valsDup, err = roTx.CursorDupSort(d.valsTable)
		if err != nil {
			return Collation{}, fmt.Errorf("create %s values cursorDupsort: %w", d.filenameBase, err)
		}
		defer valsDup.Close()
	}

	if err := func() error {
		for k, stepInDB, err := keysCursor.First(); k != nil; k, stepInDB, err = keysCursor.Next() {
			if err != nil {
				return err
			}
			pos++
			if !bytes.Equal(stepBytes, stepInDB) {
				continue
			}

			copy(keySuffix, k)
			copy(keySuffix[len(k):], stepInDB)

			switch d.domainLargeValues {
			case true:
				v, err = roTx.GetOne(d.valsTable, keySuffix[:len(k)+8])
			default:
				v, err = valsDup.SeekBothRange(keySuffix[:len(k)], keySuffix[len(k):len(k)+8])
				//fmt.Printf("seek: %x -> %x\n", keySuffix[:len(k)], v)
				for {
					k, _, _ := valsDup.Next()
					if len(k) == 0 {
						break
					}

					if bytes.HasPrefix(k, keySuffix[:len(k)]) {
						//fmt.Printf("next: %x -> %x\n", k, v)
					} else {
						break
					}
				}
			}
			if err != nil {
				return fmt.Errorf("find last %s value for aggregation step k=[%x]: %w", d.filenameBase, k, err)
			}

			if err = comp.AddWord(k); err != nil {
				return fmt.Errorf("add %s values key [%x]: %w", d.filenameBase, k, err)
			}
			if err = comp.AddWord(v); err != nil {
				return fmt.Errorf("add %s values [%x]=>[%x]: %w", d.filenameBase, k, v, err)
			}
			mxCollationSize.Inc()

			select {
			case <-ctx.Done():
				return ctx.Err()
			default:
			}
		}
		return nil
	}(); err != nil {
		return Collation{}, fmt.Errorf("iterate over %s keys cursor: %w", d.filenameBase, err)
	}

	closeCollation = false
	coll.valuesCount = coll.valuesComp.Count() / 2
	return coll, nil
}

type StaticFiles struct {
	HistoryFiles
	valuesDecomp *compress.Decompressor
	valuesIdx    *recsplit.Index
	valuesBt     *BtIndex
	bloom        *bloomFilter
}

// CleanupOnError - call it on collation fail. It closing all files
func (sf StaticFiles) CleanupOnError() {
	if sf.valuesDecomp != nil {
		sf.valuesDecomp.Close()
	}
	if sf.valuesIdx != nil {
		sf.valuesIdx.Close()
	}
	if sf.valuesBt != nil {
		sf.valuesBt.Close()
	}
	if sf.historyDecomp != nil {
		sf.historyDecomp.Close()
	}
	if sf.historyIdx != nil {
		sf.historyIdx.Close()
	}
	if sf.efHistoryDecomp != nil {
		sf.efHistoryDecomp.Close()
	}
	if sf.efHistoryIdx != nil {
		sf.efHistoryIdx.Close()
	}
}

// buildFiles performs potentially resource intensive operations of creating
// static files and their indices
func (d *Domain) buildFiles(ctx context.Context, step uint64, collation Collation, ps *background.ProgressSet) (StaticFiles, error) {
	if d.filenameBase == AggTraceFileLife {
		d.logger.Warn("[snapshots] buildFiles", "step", step, "domain", d.filenameBase)
	}

	start := time.Now()
	defer func() {
		d.stats.LastFileBuildingTook = time.Since(start)
	}()

	hStaticFiles, err := d.History.buildFiles(ctx, step, collation.HistoryCollation, ps)
	if err != nil {
		return StaticFiles{}, err
	}
	valuesComp := collation.valuesComp
	var valuesDecomp *compress.Decompressor
	var valuesIdx *recsplit.Index
	closeComp := true
	defer func() {
		if closeComp {
			hStaticFiles.Close()
			if valuesComp != nil {
				valuesComp.Close()
			}
			if valuesDecomp != nil {
				valuesDecomp.Close()
			}
			if valuesIdx != nil {
				valuesIdx.Close()
			}
		}
	}()
	if d.noFsync {
		valuesComp.DisableFsync()
	}
	if err = valuesComp.Compress(); err != nil {
		return StaticFiles{}, fmt.Errorf("compress %s values: %w", d.filenameBase, err)
	}
	valuesComp.Close()
	valuesComp = nil
	if valuesDecomp, err = compress.NewDecompressor(collation.valuesPath); err != nil {
		return StaticFiles{}, fmt.Errorf("open %s values decompressor: %w", d.filenameBase, err)
	}

	if !UseBpsTree {
		valuesIdxPath := d.kvAccessorFilePath(step, step+1)
		if valuesIdx, err = buildIndexThenOpen(ctx, valuesDecomp, d.compression, valuesIdxPath, d.dirs.Tmp, false, d.salt, ps, d.logger, d.noFsync); err != nil {
			return StaticFiles{}, fmt.Errorf("build %s values idx: %w", d.filenameBase, err)
		}
	}

	var bt *BtIndex
	{
		btPath := d.kvBtFilePath(step, step+1)
		bt, err = CreateBtreeIndexWithDecompressor(btPath, DefaultBtreeM, valuesDecomp, d.compression, *d.salt, ps, d.dirs.Tmp, d.logger)
		if err != nil {
			return StaticFiles{}, fmt.Errorf("build %s .bt idx: %w", d.filenameBase, err)
		}
	}
	var bloom *bloomFilter
	{
		fPath := d.kvExistenceIdxFilePath(step, step+1)
		if dir.FileExist(fPath) {
			bloom, err = OpenBloom(fPath)
			if err != nil {
				return StaticFiles{}, fmt.Errorf("build %s .kvei: %w", d.filenameBase, err)
			}
		}
	}
	closeComp = false
	return StaticFiles{
		HistoryFiles: hStaticFiles,
		valuesDecomp: valuesDecomp,
		valuesIdx:    valuesIdx,
		valuesBt:     bt,
		bloom:        bloom,
	}, nil
}

func (d *Domain) missedBtreeIdxFiles() (l []*filesItem) {
	d.files.Walk(func(items []*filesItem) bool { // don't run slow logic while iterating on btree
		for _, item := range items {
			fromStep, toStep := item.startTxNum/d.aggregationStep, item.endTxNum/d.aggregationStep
			fPath := d.kvBtFilePath(fromStep, toStep)
			if !dir.FileExist(fPath) {
				l = append(l, item)
				continue
			}
			fname = fmt.Sprintf("%s.%d-%d.kvei", d.filenameBase, fromStep, toStep)
			if !dir.FileExist(filepath.Join(d.dir, fname)) {
				l = append(l, item)
				continue
			}
		}
		return true
	})
	return l
}
func (d *Domain) missedKviIdxFiles() (l []*filesItem) {
	d.files.Walk(func(items []*filesItem) bool { // don't run slow logic while iterating on btree
		for _, item := range items {
			fromStep, toStep := item.startTxNum/d.aggregationStep, item.endTxNum/d.aggregationStep
<<<<<<< HEAD
			fPath := d.kvAccessorFilePath(fromStep, toStep)
=======
			fPath := filepath.Join(d.dir, fmt.Sprintf("%s.%d-%d.kvi", d.filenameBase, fromStep, toStep))
>>>>>>> 1507c7c9
			if !dir.FileExist(fPath) {
				l = append(l, item)
			}
		}
		return true
	})
	return l
}

//func (d *Domain) missedExistenceFilter() (l []*filesItem) {
//	d.files.Walk(func(items []*filesItem) bool { // don't run slow logic while iterating on btree
//		for _, item := range items {
//			fromStep, toStep := item.startTxNum/d.aggregationStep, item.endTxNum/d.aggregationStep
//			fPath := filepath.Join(d.dir, fmt.Sprintf("%s.%d-%d.kvei", d.filenameBase, fromStep, toStep))
//			if !dir.FileExist(fPath) {
//				l = append(l, item)
//			}
//		}
//		return true
//	})
//	return l
//}

// BuildMissedIndices - produce .efi/.vi/.kvi from .ef/.v/.kv
func (d *Domain) BuildMissedIndices(ctx context.Context, g *errgroup.Group, ps *background.ProgressSet) {
	d.History.BuildMissedIndices(ctx, g, ps)
	for _, item := range d.missedBtreeIdxFiles() {
		if !UseBpsTree {
			continue
		}
		item := item
		g.Go(func() error {
<<<<<<< HEAD
			idxPath := d.kvBtFilePath(fitem.startTxNum/d.aggregationStep, fitem.endTxNum/d.aggregationStep)
			if err := BuildBtreeIndexWithDecompressor(idxPath, fitem.decompressor, CompressNone, ps, d.dirs.Tmp, *d.salt, d.logger); err != nil {
				return fmt.Errorf("failed to build btree index for %s:  %w", fitem.decompressor.FileName(), err)
=======
			idxPath := item.decompressor.FilePath()
			idxPath = strings.TrimSuffix(idxPath, "kv") + "bt"
			if err := BuildBtreeIndexWithDecompressor(idxPath, item.decompressor, CompressNone, ps, d.tmpdir, *d.salt, d.logger); err != nil {
				return fmt.Errorf("failed to build btree index for %s:  %w", item.decompressor.FileName(), err)
>>>>>>> 1507c7c9
			}
			return nil
		})
	}
	for _, item := range d.missedKviIdxFiles() {
		if UseBpsTree {
			continue
		}
		item := item
		g.Go(func() error {
<<<<<<< HEAD
			if UseBpsTree {
				return nil
			}

			idxPath := d.kvAccessorFilePath(fitem.startTxNum/d.aggregationStep, fitem.endTxNum/d.aggregationStep)
			ix, err := buildIndexThenOpen(ctx, fitem.decompressor, d.compression, idxPath, d.dirs.Tmp, false, d.salt, ps, d.logger, d.noFsync)
=======
			idxPath := item.decompressor.FilePath()
			idxPath = strings.TrimSuffix(idxPath, "kv") + "kvi"
			ix, err := buildIndexThenOpen(ctx, item.decompressor, d.compression, idxPath, d.tmpdir, false, d.salt, ps, d.logger, d.noFsync)
>>>>>>> 1507c7c9
			if err != nil {
				return fmt.Errorf("build %s values recsplit index: %w", d.filenameBase, err)
			}
			ix.Close()
			return nil
		})
	}
}

func buildIndexThenOpen(ctx context.Context, d *compress.Decompressor, compressed FileCompression, idxPath, tmpdir string, values bool, salt *uint32, ps *background.ProgressSet, logger log.Logger, noFsync bool) (*recsplit.Index, error) {
	if err := buildIndex(ctx, d, compressed, idxPath, tmpdir, values, salt, ps, logger, noFsync); err != nil {
		return nil, err
	}
	return recsplit.OpenIndex(idxPath)
}
func buildIndexFilterThenOpen(ctx context.Context, d *compress.Decompressor, compressed FileCompression, idxPath, tmpdir string, salt *uint32, ps *background.ProgressSet, logger log.Logger, noFsync bool) (*bloomFilter, error) {
	if err := buildIdxFilter(ctx, d, compressed, idxPath, salt, ps, logger, noFsync); err != nil {
		return nil, err
	}
	if !dir.FileExist(idxPath) {
		return nil, nil
	}
	return OpenBloom(idxPath)
}
func buildIndex(ctx context.Context, d *compress.Decompressor, compressed FileCompression, idxPath, tmpdir string, values bool, salt *uint32, ps *background.ProgressSet, logger log.Logger, noFsync bool) error {
	_, fileName := filepath.Split(idxPath)
	count := d.Count()
	if !values {
		count = d.Count() / 2
	}
	p := ps.AddNew(fileName, uint64(count))
	defer ps.Delete(p)

	defer d.EnableReadAhead().DisableReadAhead()

	g := NewArchiveGetter(d.MakeGetter(), compressed)
	var rs *recsplit.RecSplit
	var err error
	if rs, err = recsplit.NewRecSplit(recsplit.RecSplitArgs{
		KeyCount:    count,
		Enums:       false,
		BucketSize:  2000,
		LeafSize:    8,
		TmpDir:      tmpdir,
		IndexFile:   idxPath,
		Salt:        salt,
		EtlBufLimit: etl.BufferOptimalSize / 2,
	}, logger); err != nil {
		return fmt.Errorf("create recsplit: %w", err)
	}
	defer rs.Close()
	rs.LogLvl(log.LvlTrace)
	if noFsync {
		rs.DisableFsync()
	}

	word := make([]byte, 0, 256)
	var keyPos, valPos uint64
	for {
		if err := ctx.Err(); err != nil {
			return err
		}
		g.Reset(0)
		for g.HasNext() {
			word, valPos = g.Next(word[:0])
			if values {
				if err = rs.AddKey(word, valPos); err != nil {
					return fmt.Errorf("add idx key [%x]: %w", word, err)
				}
			} else {
				if err = rs.AddKey(word, keyPos); err != nil {
					return fmt.Errorf("add idx key [%x]: %w", word, err)
				}
			}

			// Skip value
			keyPos, _ = g.Skip()

			p.Processed.Add(1)
		}
		if err = rs.Build(ctx); err != nil {
			if rs.Collision() {
				logger.Info("Building recsplit. Collision happened. It's ok. Restarting...")
				rs.ResetNextSalt()
			} else {
				return fmt.Errorf("build idx: %w", err)
			}
		} else {
			break
		}
	}
	return nil
}

func (d *Domain) integrateFiles(sf StaticFiles, txNumFrom, txNumTo uint64) {
	d.History.integrateFiles(sf.HistoryFiles, txNumFrom, txNumTo)

	fi := newFilesItem(txNumFrom, txNumTo, d.aggregationStep)
	fi.frozen = false
	fi.decompressor = sf.valuesDecomp
	fi.index = sf.valuesIdx
	fi.bindex = sf.valuesBt
	fi.bloom = sf.bloom
	d.files.Set(fi)

	d.reCalcRoFiles()
}

// unwind is similar to prune but the difference is that it restores domain values from the history as of txFrom
func (dc *DomainContext) Unwind(ctx context.Context, rwTx kv.RwTx, step, txFrom, txTo, limit uint64, f func(step uint64, k, v []byte) error) error {
	d := dc.d
	keysCursorForDeletes, err := rwTx.RwCursorDupSort(d.keysTable)
	if err != nil {
		return fmt.Errorf("create %s domain cursor: %w", d.filenameBase, err)
	}
	defer keysCursorForDeletes.Close()
	keysCursor, err := rwTx.RwCursorDupSort(d.keysTable)
	if err != nil {
		return fmt.Errorf("create %s domain cursor: %w", d.filenameBase, err)
	}
	defer keysCursor.Close()

	var k, v []byte
	var valsC kv.RwCursor
	var valsCDup kv.RwCursorDupSort

	if d.domainLargeValues {
		valsC, err = rwTx.RwCursor(d.valsTable)
		if err != nil {
			return err
		}
		defer valsC.Close()
	} else {
		valsCDup, err = rwTx.RwCursorDupSort(d.valsTable)
		if err != nil {
			return err
		}
		defer valsCDup.Close()
	}
	if err != nil {
		return err
	}

	//fmt.Printf("unwind %s txs [%d; %d) step %d\n", d.filenameBase, txFrom, txTo, step)

	stepBytes := make([]byte, 8)
	binary.BigEndian.PutUint64(stepBytes, ^step)

	restore := d.newWriter(filepath.Join(d.dirs.Tmp, "unwind"+d.filenameBase), true, false)

	for k, v, err = keysCursor.First(); err == nil && k != nil; k, v, err = keysCursor.Next() {
		if !bytes.Equal(v, stepBytes) {
			continue
		}

		edgeRecords, err := d.History.unwindKey(k, txFrom, rwTx)
		//fmt.Printf("unwind %x to tx %d edges %+v\n", k, txFrom, edgeRecords)
		if err != nil {
			return err
		}
		switch len(edgeRecords) {
		case 1: // its value should be nil, actual value is in domain, BUT if txNum exactly match, need to restore
			//fmt.Printf("recent %x txn %d '%x'\n", k, edgeRecords[0].TxNum, edgeRecords[0].Value)
			if edgeRecords[0].TxNum == txFrom && edgeRecords[0].Value != nil {
				d.SetTxNum(edgeRecords[0].TxNum)
				if err := restore.addValue(k, nil, edgeRecords[0].Value); err != nil {
					return err
				}
			} else if edgeRecords[0].TxNum < txFrom {
				continue
			}
		case 2: // here one first value is before txFrom (holds txNum when value was set) and second is after (actual value at that txNum)
			l, r := edgeRecords[0], edgeRecords[1]
			if r.TxNum >= txFrom /*&& l.TxNum < txFrom*/ && r.Value != nil {
				d.SetTxNum(l.TxNum)
				if err := restore.addValue(k, nil, r.Value); err != nil {
					return err
				}
			} else {
				continue
			}
			//fmt.Printf("restore %x txn [%d, %d] '%x' '%x'\n", k, l.TxNum, r.TxNum, l.Value, r.Value)
		}

		seek := common.Append(k, stepBytes)
		if d.domainLargeValues {
			kk, vv, err := valsC.SeekExact(seek)
			if err != nil {
				return err
			}
			if f != nil {
				if err := f(step, kk, vv); err != nil {
					return err
				}
			}
			if kk != nil {
				//fmt.Printf("rm large value %x v %x\n", kk, vv)
				if err = valsC.DeleteCurrent(); err != nil {
					return err
				}
			}
		} else {
			vv, err := valsCDup.SeekBothRange(seek, stepBytes)
			if err != nil {
				return err
			}
			if f != nil {
				if err := f(step, k, vv); err != nil {
					return err
				}
			}
			//fmt.Printf("rm %d dupes %x v %x\n", dups, seek, vv)
			if err = valsCDup.DeleteCurrentDuplicates(); err != nil {
				return err
			}
		}

		// This DeleteCurrent needs to the last in the loop iteration, because it invalidates k and v
		if _, _, err = keysCursorForDeletes.SeekBothExact(k, v); err != nil {
			return err
		}
		if err = keysCursorForDeletes.DeleteCurrent(); err != nil {
			return err
		}
	}
	if err != nil {
		return fmt.Errorf("iterate over %s domain keys: %w", d.filenameBase, err)
	}

	if err = restore.flush(ctx, rwTx); err != nil {
		return err
	}

	logEvery := time.NewTicker(time.Second * 30)
	defer logEvery.Stop()

	if err := dc.hc.Prune(ctx, rwTx, txFrom, txTo, limit, logEvery); err != nil {
		return fmt.Errorf("prune history at step %d [%d, %d): %w", step, txFrom, txTo, err)
	}
	return nil
}

func (d *Domain) isEmpty(tx kv.Tx) (bool, error) {
	k, err := kv.FirstKey(tx, d.keysTable)
	if err != nil {
		return false, err
	}
	k2, err := kv.FirstKey(tx, d.valsTable)
	if err != nil {
		return false, err
	}
	isEmptyHist, err := d.History.isEmpty(tx)
	if err != nil {
		return false, err
	}
	return k == nil && k2 == nil && isEmptyHist, nil
}

// nolint
func (d *Domain) warmup(ctx context.Context, txFrom, limit uint64, tx kv.Tx) error {
	domainKeysCursor, err := tx.CursorDupSort(d.keysTable)
	if err != nil {
		return fmt.Errorf("create %s domain cursor: %w", d.filenameBase, err)
	}
	defer domainKeysCursor.Close()
	var txKey [8]byte
	binary.BigEndian.PutUint64(txKey[:], txFrom)
	idxC, err := tx.CursorDupSort(d.keysTable)
	if err != nil {
		return err
	}
	defer idxC.Close()
	valsC, err := tx.Cursor(d.valsTable)
	if err != nil {
		return err
	}
	defer valsC.Close()
	k, v, err := domainKeysCursor.Seek(txKey[:])
	if err != nil {
		return err
	}
	if k == nil {
		return nil
	}
	txFrom = binary.BigEndian.Uint64(k)
	txTo := txFrom + d.aggregationStep
	if limit != math.MaxUint64 && limit != 0 {
		txTo = txFrom + limit
	}
	for ; k != nil; k, v, err = domainKeysCursor.Next() {
		if err != nil {
			return fmt.Errorf("iterate over %s domain keys: %w", d.filenameBase, err)
		}
		txNum := binary.BigEndian.Uint64(k)
		if txNum >= txTo {
			break
		}
		_, _, _ = valsC.Seek(v[len(v)-8:])
		_, _ = idxC.SeekBothRange(v[:len(v)-8], k)

		select {
		case <-ctx.Done():
			return ctx.Err()
		default:
		}
	}

	return d.History.warmup(ctx, txFrom, limit, tx)
}

func (d *Domain) Rotate() flusher {
	hf := d.History.Rotate()
	if d.wal != nil {
		w := d.wal
		if w.buffered {
			if err := w.keys.Flush(); err != nil {
				panic(err)
			}
			if err := w.values.Flush(); err != nil {
				panic(err)
			}
		}
		hf.d = w
		d.wal = d.newWriter(d.wal.tmpdir, d.wal.buffered, d.wal.discard)
	}
	return hf
}

var (
	UseBtree = true // if true, will use btree for all files
)

func (dc *DomainContext) getLatestFromFilesWithExistenceIndex(filekey []byte) (v []byte, found bool, err error) {
	hi, _ := dc.hc.ic.hashKey(filekey)

	for i := len(dc.files) - 1; i >= 0; i-- {
		if dc.d.withExistenceIndex {
			//if dc.files[i].src.bloom == nil {
			//	panic(dc.files[i].src.decompressor.FileName())
			//}
			if dc.files[i].src.bloom != nil && !dc.files[i].src.bloom.ContainsHash(hi) {
				continue
			}
		}

		t := time.Now()
		v, found, err = dc.getFromFile2(i, filekey)
		if err != nil {
			return nil, false, err
		}
		if !found {
			LatestStateReadGrindNotFound.UpdateDuration(t)
			continue
		}
		LatestStateReadGrind.UpdateDuration(t)
		return v, true, nil
	}
	return nil, false, nil
}
func (dc *DomainContext) getLatestFromFiles(filekey []byte) (v []byte, found bool, err error) {
	if dc.d.withExistenceIndex {
		return dc.getLatestFromFilesWithExistenceIndex(filekey)
	}

	if v, found, err = dc.getLatestFromWarmFiles(filekey); err != nil {
		return nil, false, err
	} else if found {
		return v, true, nil
	}

	if v, found, err = dc.getLatestFromColdFilesGrind(filekey); err != nil {
		return nil, false, err
	} else if found {
		return v, true, nil
	}

	// still not found, search in indexed cold shards
	return dc.getLatestFromColdFiles(filekey)
}

func (dc *DomainContext) getLatestFromWarmFiles(filekey []byte) ([]byte, bool, error) {
	exactWarmStep, ok, err := dc.hc.ic.warmLocality.lookupLatest(filekey)
	if err != nil {
		return nil, false, err
	}
	// _ = ok
	if !ok {
		return nil, false, nil
	}

	t := time.Now()
	exactTxNum := exactWarmStep * dc.d.aggregationStep
	for i := len(dc.files) - 1; i >= 0; i-- {
		isUseful := dc.files[i].startTxNum <= exactTxNum && dc.files[i].endTxNum > exactTxNum
		if !isUseful {
			continue
		}

		v, found, err := dc.getFromFile(i, filekey)
		if err != nil {
			return nil, false, err
		}
		if !found {
			LatestStateReadWarmNotFound.UpdateDuration(t)
			t = time.Now()
			continue
		}
		// fmt.Printf("warm [%d] want %x keys i idx %v %v\n", i, filekey, bt.ef.Count(), bt.decompressor.FileName())

		LatestStateReadWarm.UpdateDuration(t)
		return v, found, nil
	}
	return nil, false, nil
}

func (dc *DomainContext) getLatestFromColdFilesGrind(filekey []byte) (v []byte, found bool, err error) {
	// sometimes there is a gap between indexed cold files and indexed warm files. just grind them.
	// possible reasons:
	// - no locality indices at all
	// - cold locality index is "lazy"-built
	// corner cases:
	// - cold and warm segments can overlap
	lastColdIndexedTxNum := dc.hc.ic.coldLocality.indexedTo()
	firstWarmIndexedTxNum, haveWarmIdx := dc.hc.ic.warmLocality.indexedFrom()
	if !haveWarmIdx && len(dc.files) > 0 {
		firstWarmIndexedTxNum = dc.files[len(dc.files)-1].endTxNum
	}

	if firstWarmIndexedTxNum <= lastColdIndexedTxNum {
		return nil, false, nil
	}

	t := time.Now()
	//if firstWarmIndexedTxNum/dc.d.aggregationStep-lastColdIndexedTxNum/dc.d.aggregationStep > 0 && dc.d.withLocalityIndex {
	//	if dc.d.filenameBase != "commitment" {
	//		log.Warn("[dbg] gap between warm and cold locality", "cold", lastColdIndexedTxNum/dc.d.aggregationStep, "warm", firstWarmIndexedTxNum/dc.d.aggregationStep, "nil", dc.hc.ic.coldLocality == nil, "name", dc.d.filenameBase)
	//		if dc.hc.ic.coldLocality != nil && dc.hc.ic.coldLocality.file != nil {
	//			log.Warn("[dbg] gap", "cold_f", dc.hc.ic.coldLocality.file.src.bm.FileName())
	//		}
	//		if dc.hc.ic.warmLocality != nil && dc.hc.ic.warmLocality.file != nil {
	//			log.Warn("[dbg] gap", "warm_f", dc.hc.ic.warmLocality.file.src.bm.FileName())
	//		}
	//	}
	//}

	for i := len(dc.files) - 1; i >= 0; i-- {
		isUseful := dc.files[i].startTxNum >= lastColdIndexedTxNum && dc.files[i].endTxNum <= firstWarmIndexedTxNum
		if !isUseful {
			continue
		}
		v, ok, err := dc.getFromFile(i, filekey)
		if err != nil {
			return nil, false, err
		}
		if !ok {
			LatestStateReadGrindNotFound.UpdateDuration(t)
			t = time.Now()
			continue
		}
		LatestStateReadGrind.UpdateDuration(t)
		return v, true, nil
	}
	return nil, false, nil
}

func (dc *DomainContext) getLatestFromColdFiles(filekey []byte) (v []byte, found bool, err error) {
	// exactColdShard, ok, err := dc.hc.ic.coldLocality.lookupLatest(filekey)
	// if err != nil {
	// 	return nil, false, err
	// }
	// _ = ok
	// if !ok {
	// 	return nil, false, nil
	// }
	//dc.d.stats.FilesQuerie.Add(1)
	t := time.Now()
	// exactTxNum := exactColdShard * StepsInColdFile * dc.d.aggregationStep
	// fmt.Printf("exactColdShard: %d, exactTxNum=%d\n", exactColdShard, exactTxNum)
	for i := len(dc.files) - 1; i >= 0; i-- {
		// isUseful := dc.files[i].startTxNum <= exactTxNum && dc.files[i].endTxNum > exactTxNum
		//fmt.Printf("read3: %s, %t, %d-%d\n", dc.files[i].src.decompressor.FileName(), isUseful, dc.files[i].startTxNum, dc.files[i].endTxNum)
		// if !isUseful {
		// 	continue
		// }
		v, found, err = dc.getFromFile(i, filekey)
		if err != nil {
			return nil, false, err
		}
		if !found {
			LatestStateReadColdNotFound.UpdateDuration(t)
			t = time.Now()
			continue
		}
		LatestStateReadCold.UpdateDuration(t)
		return v, true, nil
	}
	return nil, false, nil
}

// GetAsOf does not always require usage of roTx. If it is possible to determine
// historical value based only on static files, roTx will not be used.
func (dc *DomainContext) GetAsOf(key []byte, txNum uint64, roTx kv.Tx) ([]byte, error) {
	v, hOk, err := dc.hc.GetNoStateWithRecent(key, txNum, roTx)
	if err != nil {
		return nil, err
	}
	if hOk {
		// if history returned marker of key creation
		// domain must return nil
		if len(v) == 0 {
			return nil, nil
		}
		return v, nil
	}
	v, _, err = dc.GetLatest(key, nil, roTx)
	if err != nil {
		return nil, err
	}
	return v, nil
}

func (dc *DomainContext) Close() {
	if dc.files == nil { // invariant: it's safe to call Close multiple times
		return
	}
	files := dc.files
	dc.files = nil
	for i := 0; i < len(files); i++ {
		if files[i].src.frozen {
			continue
		}
		refCnt := files[i].src.refcount.Add(-1)
		//GC: last reader responsible to remove useles files: close it and delete
		if refCnt == 0 && files[i].src.canDelete.Load() {
			files[i].src.closeFilesAndRemove()
		}
	}
	//for _, r := range dc.readers {
	//	r.Close()
	//}
	dc.hc.Close()
}

func (dc *DomainContext) statelessGetter(i int) ArchiveGetter {
	if dc.getters == nil {
		dc.getters = make([]ArchiveGetter, len(dc.files))
	}
	r := dc.getters[i]
	if r == nil {
		r = NewArchiveGetter(dc.files[i].src.decompressor.MakeGetter(), dc.d.compression)
		dc.getters[i] = r
	}
	return r
}

func (dc *DomainContext) statelessIdxReader(i int) *recsplit.IndexReader {
	if dc.idxReaders == nil {
		dc.idxReaders = make([]*recsplit.IndexReader, len(dc.files))
	}
	r := dc.idxReaders[i]
	if r == nil {
		r = dc.files[i].src.index.GetReaderFromPool()
		dc.idxReaders[i] = r
	}
	return r
}

func (dc *DomainContext) statelessBtree(i int) *BtIndex {
	if dc.readers == nil {
		dc.readers = make([]*BtIndex, len(dc.files))
	}
	r := dc.readers[i]
	if r == nil {
		r = dc.files[i].src.bindex
		dc.readers[i] = r
	}
	return r
}

func (dc *DomainContext) valsCursor(tx kv.Tx) (c kv.Cursor, err error) {
	if dc.valsC != nil {
		return dc.valsC, nil
	}
	dc.valsC, err = tx.Cursor(dc.d.valsTable)
	if err != nil {
		return nil, err
	}
	return dc.valsC, nil
}

func (dc *DomainContext) keysCursor(tx kv.Tx) (c kv.CursorDupSort, err error) {
	if dc.keysC != nil {
		return dc.keysC, nil
	}
	dc.keysC, err = tx.CursorDupSort(dc.d.keysTable)
	if err != nil {
		return nil, err
	}
	return dc.keysC, nil
}

func (dc *DomainContext) GetLatest(key1, key2 []byte, roTx kv.Tx) ([]byte, bool, error) {
	//t := time.Now()
	key := key1
	if len(key2) > 0 {
		key = append(append(dc.keyBuf[:0], key1...), key2...)
	}

	var (
		v   []byte
		err error
	)

	keysC, err := dc.keysCursor(roTx)
	if err != nil {
		return nil, false, err
	}
	_, foundInvStep, err := keysC.SeekExact(key) // reads first DupSort value
	if err != nil {
		return nil, false, err
	}
	if foundInvStep != nil {
		copy(dc.valKeyBuf[:], key)
		copy(dc.valKeyBuf[len(key):], foundInvStep)

		switch dc.d.domainLargeValues {
		case true:
			valsC, err := dc.valsCursor(roTx)
			if err != nil {
				return nil, false, err
			}
			_, v, err = valsC.SeekExact(dc.valKeyBuf[:len(key)+8])
			if err != nil {
				return nil, false, fmt.Errorf("GetLatest value: %w", err)
			}
		default:
			valsDup, err := roTx.CursorDupSort(dc.d.valsTable)
			if err != nil {
				return nil, false, err
			}
			v, err = valsDup.SeekBothRange(dc.valKeyBuf[:len(key)], dc.valKeyBuf[len(key):len(key)+8])
			if err != nil {
				return nil, false, fmt.Errorf("GetLatest value: %w", err)
			}
		}

		//LatestStateReadDB.UpdateDuration(t)
		return v, true, nil
	}
	//LatestStateReadDBNotFound.UpdateDuration(t)

	v, found, err := dc.getLatestFromFiles(key)
	if err != nil {
		return nil, false, err
	}
	return v, found, nil
}

func (dc *DomainContext) IteratePrefix(roTx kv.Tx, prefix []byte, it func(k []byte, v []byte) error) error {
	var cp CursorHeap
	heap.Init(&cp)
	var k, v []byte
	var err error

	//iter := sd.storage.Iter()
	//if iter.Seek(string(prefix)) {
	//	kx := iter.Key()
	//	v = iter.Value()
	//	k = []byte(kx)
	//
	//	if len(kx) > 0 && bytes.HasPrefix(k, prefix) {
	//		heap.Push(&cp, &CursorItem{t: RAM_CURSOR, key: common.Copy(k), val: common.Copy(v), iter: iter, endTxNum: sd.txNum.Load(), reverse: true})
	//	}
	//}

	keysCursor, err := roTx.CursorDupSort(dc.d.keysTable)
	if err != nil {
		return err
	}
	defer keysCursor.Close()
	if k, v, err = keysCursor.Seek(prefix); err != nil {
		return err
	}
	if k != nil && bytes.HasPrefix(k, prefix) {
		keySuffix := make([]byte, len(k)+8)
		copy(keySuffix, k)
		copy(keySuffix[len(k):], v)
		step := ^binary.BigEndian.Uint64(v)
		txNum := step * dc.d.aggregationStep
		if v, err = roTx.GetOne(dc.d.valsTable, keySuffix); err != nil {
			return err
		}
		heap.Push(&cp, &CursorItem{t: DB_CURSOR, key: k, val: v, c: keysCursor, endTxNum: txNum + dc.d.aggregationStep, reverse: true})
	}

	for i, item := range dc.files {
		if UseBtree || UseBpsTree {
			cursor, err := dc.statelessBtree(i).Seek(dc.statelessGetter(i), prefix)
			if err != nil {
				return err
			}
			if cursor == nil {
				continue
			}
			dc.d.stats.FilesQueries.Add(1)
			key := cursor.Key()
			if key != nil && bytes.HasPrefix(key, prefix) {
				val := cursor.Value()
				heap.Push(&cp, &CursorItem{t: FILE_CURSOR, dg: dc.statelessGetter(i), key: key, val: val, btCursor: cursor, endTxNum: item.endTxNum, reverse: true})
			}
		} else {
			ir := dc.statelessIdxReader(i)
			offset := ir.Lookup(prefix)
			g := dc.statelessGetter(i)
			g.Reset(offset)
			if !g.HasNext() {
				continue
			}
			key, _ := g.Next(nil)
			dc.d.stats.FilesQueries.Add(1)
			if key != nil && bytes.HasPrefix(key, prefix) {
				val, lofft := g.Next(nil)
				heap.Push(&cp, &CursorItem{t: FILE_CURSOR, dg: g, latestOffset: lofft, key: key, val: val, endTxNum: item.endTxNum, reverse: true})
			}
		}
	}

	for cp.Len() > 0 {
		lastKey := common.Copy(cp[0].key)
		lastVal := common.Copy(cp[0].val)
		// Advance all the items that have this key (including the top)
		for cp.Len() > 0 && bytes.Equal(cp[0].key, lastKey) {
			ci1 := heap.Pop(&cp).(*CursorItem)
			//if string(ci1.key) == string(hexutility.MustDecodeString("301f9a245a0adeb61835403f6fd256dd96d103942d747c6d41e95a5d655bc20ab0fac941c854894cc0ed84cdaf557374b49ed723")) {
			//	fmt.Printf("found %x\n", ci1.key)
			//}
			switch ci1.t {
			//case RAM_CURSOR:
			//	if ci1.iter.Next() {
			//		k = []byte(ci1.iter.Key())
			//		if k != nil && bytes.HasPrefix(k, prefix) {
			//			ci1.key = common.Copy(k)
			//			ci1.val = common.Copy(ci1.iter.Value())
			//		}
			//	}
			//	heap.Push(&cp, ci1)
			case FILE_CURSOR:
				if UseBtree || UseBpsTree {
					if ci1.btCursor.Next() {
						ci1.key = ci1.btCursor.Key()
						if ci1.key != nil && bytes.HasPrefix(ci1.key, prefix) {
							ci1.val = ci1.btCursor.Value()
							heap.Push(&cp, ci1)
						}
					}
				} else {
					ci1.dg.Reset(ci1.latestOffset)
					if !ci1.dg.HasNext() {
						break
					}
					key, _ := ci1.dg.Next(nil)
					if key != nil && bytes.HasPrefix(key, prefix) {
						ci1.key = key
						ci1.val, ci1.latestOffset = ci1.dg.Next(nil)
						heap.Push(&cp, ci1)
					}
				}
			case DB_CURSOR:
				k, v, err = ci1.c.NextNoDup()
				if err != nil {
					return err
				}
				if k != nil && bytes.HasPrefix(k, prefix) {
					ci1.key = k
					keySuffix := make([]byte, len(k)+8)
					copy(keySuffix, k)
					copy(keySuffix[len(k):], v)
					if v, err = roTx.GetOne(dc.d.valsTable, keySuffix); err != nil {
						return err
					}
					ci1.val = v
					heap.Push(&cp, ci1)
				}
			}
		}
		if len(lastVal) > 0 {
			if err := it(lastKey, lastVal); err != nil {
				return err
			}
		}
	}
	return nil
}

func (dc *DomainContext) DomainRange(tx kv.Tx, fromKey, toKey []byte, ts uint64, asc order.By, limit int) (it iter.KV, err error) {
	if !asc {
		panic("implement me")
	}
	//histStateIt, err := tx.aggCtx.AccountHistoricalStateRange(asOfTs, fromKey, toKey, limit, tx.MdbxTx)
	//if err != nil {
	//	return nil, err
	//}
	//lastestStateIt, err := tx.aggCtx.DomainRangeLatest(tx.MdbxTx, kv.AccountDomain, fromKey, toKey, limit)
	//if err != nil {
	//	return nil, err
	//}
	histStateIt, err := dc.hc.WalkAsOf(ts, fromKey, toKey, tx, limit)
	if err != nil {
		return nil, err
	}
	lastestStateIt, err := dc.DomainRangeLatest(tx, fromKey, toKey, limit)
	if err != nil {
		return nil, err
	}
	return iter.UnionKV(histStateIt, lastestStateIt, limit), nil
}

func (dc *DomainContext) IteratePrefix2(roTx kv.Tx, fromKey, toKey []byte, limit int) (iter.KV, error) {
	return dc.DomainRangeLatest(roTx, fromKey, toKey, limit)
}

func (dc *DomainContext) DomainRangeLatest(roTx kv.Tx, fromKey, toKey []byte, limit int) (iter.KV, error) {
	fit := &DomainLatestIterFile{from: fromKey, to: toKey, limit: limit, dc: dc,
		roTx:         roTx,
		idxKeysTable: dc.d.keysTable,
		h:            &CursorHeap{},
	}
	if err := fit.init(dc); err != nil {
		return nil, err
	}
	return fit, nil
}

func (dc *DomainContext) CanPruneFrom(tx kv.Tx) uint64 {
	fst, _ := kv.FirstKey(tx, dc.d.indexKeysTable)
	//fst2, _ := kv.FirstKey(tx, dc.d.keysTable)
	//if len(fst) > 0 && len(fst2) > 0 {
	//	fstInDb := binary.BigEndian.Uint64(fst)
	//	fstInDb2 := binary.BigEndian.Uint64(fst2)
	//	return cmp.Min(fstInDb, fstInDb2)
	//}
	if len(fst) > 0 {
		fstInDb := binary.BigEndian.Uint64(fst)
		return cmp.Min(fstInDb, math.MaxUint64)
	}
	return math.MaxUint64
}

func (dc *DomainContext) CanPrune(tx kv.Tx) bool {
	return dc.CanPruneFrom(tx) < dc.maxTxNumInFiles(false)
}

// history prunes keys in range [txFrom; txTo), domain prunes any records with rStep <= step.
// In case of context cancellation pruning stops and returns error, but simply could be started again straight away.
func (dc *DomainContext) Prune(ctx context.Context, rwTx kv.RwTx, step, txFrom, txTo, limit uint64, logEvery *time.Ticker) error {
	if !dc.CanPrune(rwTx) {
		return nil
	}

	st := time.Now()
	mxPruneInProgress.Inc()
	defer mxPruneInProgress.Dec()

	keysCursorForDeletes, err := rwTx.RwCursorDupSort(dc.d.keysTable)
	if err != nil {
		return fmt.Errorf("create %s domain cursor: %w", dc.d.filenameBase, err)
	}
	defer keysCursorForDeletes.Close()
	keysCursor, err := rwTx.RwCursorDupSort(dc.d.keysTable)
	if err != nil {
		return fmt.Errorf("create %s domain cursor: %w", dc.d.filenameBase, err)
	}
	defer keysCursor.Close()

	var (
		k, v          []byte
		prunedKeys    uint64
		prunedMaxStep uint64
		prunedMinStep = uint64(math.MaxUint64)
		seek          = make([]byte, 0, 256)
		valsDup       kv.RwCursorDupSort
	)

	if !dc.d.domainLargeValues {
		valsDup, err = rwTx.RwCursorDupSort(dc.d.valsTable)
		if err != nil {
			return err
		}
		defer valsDup.Close()
	}

	for k, v, err = keysCursor.Last(); k != nil; k, v, err = keysCursor.Prev() {
		if err != nil {
			return fmt.Errorf("iterate over %s domain keys: %w", dc.d.filenameBase, err)
		}
		is := ^binary.BigEndian.Uint64(v)
		if is > step {
			continue
		}
		if limit == 0 {
			return nil
		}
		limit--

		k, v, err = keysCursorForDeletes.SeekBothExact(k, v)
		if err != nil {
			return err
		}
		seek = append(append(seek[:0], k...), v...)
		//if bytes.HasPrefix(seek, hexutility.MustDecodeString("1a4a4de8fe37b308fea3eb786195af8c813e18f8196bcb830a40cd57f169692572197d70495a7c6d0184c5093dcc960e1384239e")) {
		//	fmt.Printf("prune key: %x->%x [%x] step %d dom %s\n", k, v, seek, ^binary.BigEndian.Uint64(v), dc.d.filenameBase)
		//}
		//fmt.Printf("prune key: %x->%x [%x] step %d dom %s\n", k, v, seek, ^binary.BigEndian.Uint64(v), dc.d.filenameBase)

		mxPruneSizeDomain.Inc()
		prunedKeys++

		if dc.d.domainLargeValues {
			//if bytes.HasPrefix(seek, hexutility.MustDecodeString("1a4a4de8fe37b308fea3eb786195af8c813e18f8196bcb830a40cd57f169692572197d70495a7c6d0184c5093dcc960e1384239e")) {
			//	fmt.Printf("prune value: %x step %d dom %s\n", seek, ^binary.BigEndian.Uint64(v), dc.d.filenameBase)
			//}
			//fmt.Printf("prune value: %x step %d dom %s\n", seek, ^binary.BigEndian.Uint64(v), dc.d.filenameBase)
			err = rwTx.Delete(dc.d.valsTable, seek)
		} else {
			sv, err := valsDup.SeekBothRange(seek[:len(k)], seek[len(k):len(k)+len(v)])
			if err != nil {
				return err
			}
			if bytes.HasPrefix(sv, v) {
				//fmt.Printf("prune value: %x->%x, step %d dom %s\n", k, sv, ^binary.BigEndian.Uint64(v), dc.d.filenameBase)
				err = valsDup.DeleteCurrent()
				if err != nil {
					return err
				}
			}
		}
		if err != nil {
			return fmt.Errorf("prune domain value: %w", err)
		}

		if err = keysCursorForDeletes.DeleteCurrent(); err != nil { // invalidates kk, vv
			return err
		}

		if is < prunedMinStep {
			prunedMinStep = is
		}
		if is > prunedMaxStep {
			prunedMaxStep = is
		}

		select {
		case <-ctx.Done():
			return ctx.Err()
		case <-logEvery.C:
			dc.d.logger.Info("[snapshots] prune domain", "name", dc.d.filenameBase, "step", step,
				"steps", fmt.Sprintf("%.2f-%.2f", float64(txFrom)/float64(dc.d.aggregationStep), float64(txTo)/float64(dc.d.aggregationStep)))
		default:
		}
	}
	if prunedMinStep == math.MaxUint64 {
		prunedMinStep = 0
	} // minMax pruned step doesn't mean that we pruned all kv pairs for those step - we just pruned some keys of those steps.

	dc.d.logger.Info("[snapshots] prune domain", "name", dc.d.filenameBase, "step range", fmt.Sprintf("[%d, %d] requested %d", prunedMinStep, prunedMaxStep, step), "pruned keys", prunedKeys)
	mxPruneTookDomain.UpdateDuration(st)

	if err := dc.hc.Prune(ctx, rwTx, txFrom, txTo, limit, logEvery); err != nil {
		return fmt.Errorf("prune history at step %d [%d, %d): %w", step, txFrom, txTo, err)
	}
	return nil
}

type DomainLatestIterFile struct {
	dc *DomainContext

	roTx         kv.Tx
	idxKeysTable string

	limit int

	from, to []byte
	nextVal  []byte
	nextKey  []byte

	h *CursorHeap

	k, v, kBackup, vBackup []byte
}

func (hi *DomainLatestIterFile) Close() {
}
func (hi *DomainLatestIterFile) init(dc *DomainContext) error {
	heap.Init(hi.h)
	var k, v []byte
	var err error

	keysCursor, err := hi.roTx.CursorDupSort(dc.d.keysTable)
	if err != nil {
		return err
	}
	if k, v, err = keysCursor.Seek(hi.from); err != nil {
		return err
	}
	if k != nil && (hi.to == nil || bytes.Compare(k, hi.to) < 0) {
		keySuffix := make([]byte, len(k)+8)
		copy(keySuffix, k)
		copy(keySuffix[len(k):], v)
		step := ^binary.BigEndian.Uint64(v)
		txNum := step * dc.d.aggregationStep
		if v, err = hi.roTx.GetOne(dc.d.valsTable, keySuffix); err != nil {
			return err
		}
		heap.Push(hi.h, &CursorItem{t: DB_CURSOR, key: common.Copy(k), val: common.Copy(v), c: keysCursor, endTxNum: txNum, reverse: true})
	}

	for i, item := range dc.files {
		btCursor, err := dc.statelessBtree(i).Seek(dc.statelessGetter(i), hi.from)
		if err != nil {
			return err
		}
		if btCursor == nil {
			continue
		}

		key := btCursor.Key()
		if key != nil && (hi.to == nil || bytes.Compare(key, hi.to) < 0) {
			val := btCursor.Value()
			heap.Push(hi.h, &CursorItem{t: FILE_CURSOR, key: key, val: val, btCursor: btCursor, endTxNum: item.endTxNum, reverse: true})
		}
	}
	return hi.advanceInFiles()
}

func (hi *DomainLatestIterFile) advanceInFiles() error {
	for hi.h.Len() > 0 {
		lastKey := (*hi.h)[0].key
		lastVal := (*hi.h)[0].val

		// Advance all the items that have this key (including the top)
		for hi.h.Len() > 0 && bytes.Equal((*hi.h)[0].key, lastKey) {
			ci1 := heap.Pop(hi.h).(*CursorItem)
			switch ci1.t {
			case FILE_CURSOR:
				if ci1.btCursor.Next() {
					ci1.key = ci1.btCursor.Key()
					ci1.val = ci1.btCursor.Value()
					if ci1.key != nil && (hi.to == nil || bytes.Compare(ci1.key, hi.to) < 0) {
						heap.Push(hi.h, ci1)
					}
				}
			case DB_CURSOR:
				k, v, err := ci1.c.NextNoDup()
				if err != nil {
					return err
				}
				if k != nil && (hi.to == nil || bytes.Compare(k, hi.to) < 0) {
					ci1.key = common.Copy(k)
					keySuffix := make([]byte, len(k)+8)
					copy(keySuffix, k)
					copy(keySuffix[len(k):], v)
					if v, err = hi.roTx.GetOne(hi.dc.d.valsTable, keySuffix); err != nil {
						return err
					}
					ci1.val = common.Copy(v)
					heap.Push(hi.h, ci1)
				}
			}
		}
		if len(lastVal) > 0 {
			hi.nextKey, hi.nextVal = lastKey, lastVal
			return nil // founc
		}
	}
	hi.nextKey = nil
	return nil
}

func (hi *DomainLatestIterFile) HasNext() bool {
	return hi.limit != 0 && hi.nextKey != nil
}

func (hi *DomainLatestIterFile) Next() ([]byte, []byte, error) {
	hi.limit--
	hi.k, hi.v = append(hi.k[:0], hi.nextKey...), append(hi.v[:0], hi.nextVal...)

	// Satisfy iter.Dual Invariant 2
	hi.k, hi.kBackup, hi.v, hi.vBackup = hi.kBackup, hi.k, hi.vBackup, hi.v
	if err := hi.advanceInFiles(); err != nil {
		return nil, nil, err
	}
	return hi.kBackup, hi.vBackup, nil
}

func (d *Domain) stepsRangeInDBAsStr(tx kv.Tx) string {
	a1, a2 := d.History.InvertedIndex.stepsRangeInDB(tx)
	//ad1, ad2 := d.stepsRangeInDB(tx)
	//if ad2-ad1 < 0 {
	//	fmt.Printf("aaa: %f, %f\n", ad1, ad2)
	//}
	return fmt.Sprintf("%s:%.1f", d.filenameBase, a2-a1)
}
func (d *Domain) stepsRangeInDB(tx kv.Tx) (from, to float64) {
	if d.domainLargeValues {
		fst, _ := kv.FirstKey(tx, d.valsTable)
		if len(fst) > 0 {
			to = float64(^binary.BigEndian.Uint64(fst[len(fst)-8:]))
		}
		lst, _ := kv.LastKey(tx, d.valsTable)
		if len(lst) > 0 {
			from = float64(^binary.BigEndian.Uint64(lst[len(lst)-8:]))
		}
		if to == 0 {
			to = from
		}
	} else {
		c, err := tx.Cursor(d.valsTable)
		if err != nil {
			return 0, 0
		}
		_, fst, _ := c.First()
		if len(fst) > 0 {
			to = float64(^binary.BigEndian.Uint64(fst[:8]))
		}
		_, lst, _ := c.Last()
		if len(lst) > 0 {
			from = float64(^binary.BigEndian.Uint64(lst[:8]))
		}
		c.Close()
		if to == 0 {
			to = from
		}
	}
	return from, to
}

func (dc *DomainContext) Files() (res []string) {
	for _, item := range dc.files {
		if item.src.decompressor != nil {
			res = append(res, item.src.decompressor.FileName())
		}
	}
	return append(res, dc.hc.Files()...)
}

type Ranges struct {
	accounts   DomainRanges
	storage    DomainRanges
	code       DomainRanges
	commitment DomainRanges
}

func (r Ranges) String() string {
	return fmt.Sprintf("accounts=%s, storage=%s, code=%s, commitment=%s", r.accounts.String(), r.storage.String(), r.code.String(), r.commitment.String())
}

func (r Ranges) any() bool {
	return r.accounts.any() || r.storage.any() || r.code.any() || r.commitment.any()
}

type SelectedStaticFiles struct {
	accounts       []*filesItem
	accountsIdx    []*filesItem
	accountsHist   []*filesItem
	storage        []*filesItem
	storageIdx     []*filesItem
	storageHist    []*filesItem
	code           []*filesItem
	codeIdx        []*filesItem
	codeHist       []*filesItem
	commitment     []*filesItem
	commitmentIdx  []*filesItem
	commitmentHist []*filesItem
	codeI          int
	storageI       int
	accountsI      int
	commitmentI    int
}

func (sf SelectedStaticFiles) FillV3(s *SelectedStaticFilesV3) SelectedStaticFiles {
	sf.accounts, sf.accountsIdx, sf.accountsHist = s.accounts, s.accountsIdx, s.accountsHist
	sf.storage, sf.storageIdx, sf.storageHist = s.storage, s.storageIdx, s.storageHist
	sf.code, sf.codeIdx, sf.codeHist = s.code, s.codeIdx, s.codeHist
	sf.commitment, sf.commitmentIdx, sf.commitmentHist = s.commitment, s.commitmentIdx, s.commitmentHist
	sf.codeI, sf.accountsI, sf.storageI, sf.commitmentI = s.codeI, s.accountsI, s.storageI, s.commitmentI
	return sf
}

func (sf SelectedStaticFiles) Close() {
	for _, group := range [][]*filesItem{
		sf.accounts, sf.accountsIdx, sf.accountsHist,
		sf.storage, sf.storageIdx, sf.storageHist,
		sf.code, sf.codeIdx, sf.codeHist,
		sf.commitment, sf.commitmentIdx, sf.commitmentHist,
	} {
		for _, item := range group {
			if item != nil {
				if item.decompressor != nil {
					item.decompressor.Close()
				}
				if item.index != nil {
					item.index.Close()
				}
				if item.bindex != nil {
					item.bindex.Close()
				}
			}
		}
	}
}

type MergedFiles struct {
	accounts                      *filesItem
	accountsIdx, accountsHist     *filesItem
	storage                       *filesItem
	storageIdx, storageHist       *filesItem
	code                          *filesItem
	codeIdx, codeHist             *filesItem
	commitment                    *filesItem
	commitmentIdx, commitmentHist *filesItem
}

func (mf MergedFiles) FillV3(m *MergedFilesV3) MergedFiles {
	mf.accounts, mf.accountsIdx, mf.accountsHist = m.accounts, m.accountsIdx, m.accountsHist
	mf.storage, mf.storageIdx, mf.storageHist = m.storage, m.storageIdx, m.storageHist
	mf.code, mf.codeIdx, mf.codeHist = m.code, m.codeIdx, m.codeHist
	mf.commitment, mf.commitmentIdx, mf.commitmentHist = m.commitment, m.commitmentIdx, m.commitmentHist
	return mf
}

func (mf MergedFiles) Close() {
	for _, item := range []*filesItem{
		mf.accounts, mf.accountsIdx, mf.accountsHist,
		mf.storage, mf.storageIdx, mf.storageHist,
		mf.code, mf.codeIdx, mf.codeHist,
		mf.commitment, mf.commitmentIdx, mf.commitmentHist,
		//mf.logAddrs, mf.logTopics, mf.tracesFrom, mf.tracesTo,
	} {
		if item != nil {
			if item.decompressor != nil {
				item.decompressor.Close()
			}
			if item.decompressor != nil {
				item.index.Close()
			}
			if item.bindex != nil {
				item.bindex.Close()
			}
		}
	}
}

func DecodeAccountBytes(enc []byte) (nonce uint64, balance *uint256.Int, hash []byte) {
	if len(enc) == 0 {
		return
	}
	pos := 0
	nonceBytes := int(enc[pos])
	balance = uint256.NewInt(0)
	pos++
	if nonceBytes > 0 {
		nonce = bytesToUint64(enc[pos : pos+nonceBytes])
		pos += nonceBytes
	}
	balanceBytes := int(enc[pos])
	pos++
	if balanceBytes > 0 {
		balance.SetBytes(enc[pos : pos+balanceBytes])
		pos += balanceBytes
	}
	codeHashBytes := int(enc[pos])
	pos++
	if codeHashBytes == length.Hash {
		hash = make([]byte, codeHashBytes)
		copy(hash, enc[pos:pos+codeHashBytes])
		pos += codeHashBytes
	}
	if pos >= len(enc) {
		panic(fmt.Errorf("deserialse2: %d >= %d ", pos, len(enc)))
	}
	return
}

func EncodeAccountBytes(nonce uint64, balance *uint256.Int, hash []byte, incarnation uint64) []byte {
	l := int(1)
	if nonce > 0 {
		l += common.BitLenToByteLen(bits.Len64(nonce))
	}
	l++
	if !balance.IsZero() {
		l += balance.ByteLen()
	}
	l++
	if len(hash) == length.Hash {
		l += 32
	}
	l++
	if incarnation > 0 {
		l += common.BitLenToByteLen(bits.Len64(incarnation))
	}
	value := make([]byte, l)
	pos := 0

	if nonce == 0 {
		value[pos] = 0
		pos++
	} else {
		nonceBytes := common.BitLenToByteLen(bits.Len64(nonce))
		value[pos] = byte(nonceBytes)
		var nonce = nonce
		for i := nonceBytes; i > 0; i-- {
			value[pos+i] = byte(nonce)
			nonce >>= 8
		}
		pos += nonceBytes + 1
	}
	if balance.IsZero() {
		value[pos] = 0
		pos++
	} else {
		balanceBytes := balance.ByteLen()
		value[pos] = byte(balanceBytes)
		pos++
		balance.WriteToSlice(value[pos : pos+balanceBytes])
		pos += balanceBytes
	}
	if len(hash) == 0 {
		value[pos] = 0
		pos++
	} else {
		value[pos] = 32
		pos++
		copy(value[pos:pos+32], hash)
		pos += 32
	}
	if incarnation == 0 {
		value[pos] = 0
	} else {
		incBytes := common.BitLenToByteLen(bits.Len64(incarnation))
		value[pos] = byte(incBytes)
		var inc = incarnation
		for i := incBytes; i > 0; i-- {
			value[pos+i] = byte(inc)
			inc >>= 8
		}
	}
	return value
}

func bytesToUint64(buf []byte) (x uint64) {
	for i, b := range buf {
		x = x<<8 + uint64(b)
		if i == 7 {
			return
		}
	}
	return
}<|MERGE_RESOLUTION|>--- conflicted
+++ resolved
@@ -1221,8 +1221,8 @@
 				l = append(l, item)
 				continue
 			}
-			fname = fmt.Sprintf("%s.%d-%d.kvei", d.filenameBase, fromStep, toStep)
-			if !dir.FileExist(filepath.Join(d.dir, fname)) {
+			fPath = d.kvExistenceIdxFilePath(fromStep, toStep)
+			if !dir.FileExist(fPath) {
 				l = append(l, item)
 				continue
 			}
@@ -1235,11 +1235,7 @@
 	d.files.Walk(func(items []*filesItem) bool { // don't run slow logic while iterating on btree
 		for _, item := range items {
 			fromStep, toStep := item.startTxNum/d.aggregationStep, item.endTxNum/d.aggregationStep
-<<<<<<< HEAD
 			fPath := d.kvAccessorFilePath(fromStep, toStep)
-=======
-			fPath := filepath.Join(d.dir, fmt.Sprintf("%s.%d-%d.kvi", d.filenameBase, fromStep, toStep))
->>>>>>> 1507c7c9
 			if !dir.FileExist(fPath) {
 				l = append(l, item)
 			}
@@ -1272,16 +1268,9 @@
 		}
 		item := item
 		g.Go(func() error {
-<<<<<<< HEAD
-			idxPath := d.kvBtFilePath(fitem.startTxNum/d.aggregationStep, fitem.endTxNum/d.aggregationStep)
-			if err := BuildBtreeIndexWithDecompressor(idxPath, fitem.decompressor, CompressNone, ps, d.dirs.Tmp, *d.salt, d.logger); err != nil {
-				return fmt.Errorf("failed to build btree index for %s:  %w", fitem.decompressor.FileName(), err)
-=======
-			idxPath := item.decompressor.FilePath()
-			idxPath = strings.TrimSuffix(idxPath, "kv") + "bt"
-			if err := BuildBtreeIndexWithDecompressor(idxPath, item.decompressor, CompressNone, ps, d.tmpdir, *d.salt, d.logger); err != nil {
+			idxPath := d.kvBtFilePath(item.startTxNum/d.aggregationStep, item.endTxNum/d.aggregationStep)
+			if err := BuildBtreeIndexWithDecompressor(idxPath, item.decompressor, CompressNone, ps, d.dirs.Tmp, *d.salt, d.logger); err != nil {
 				return fmt.Errorf("failed to build btree index for %s:  %w", item.decompressor.FileName(), err)
->>>>>>> 1507c7c9
 			}
 			return nil
 		})
@@ -1292,18 +1281,12 @@
 		}
 		item := item
 		g.Go(func() error {
-<<<<<<< HEAD
 			if UseBpsTree {
 				return nil
 			}
 
-			idxPath := d.kvAccessorFilePath(fitem.startTxNum/d.aggregationStep, fitem.endTxNum/d.aggregationStep)
-			ix, err := buildIndexThenOpen(ctx, fitem.decompressor, d.compression, idxPath, d.dirs.Tmp, false, d.salt, ps, d.logger, d.noFsync)
-=======
-			idxPath := item.decompressor.FilePath()
-			idxPath = strings.TrimSuffix(idxPath, "kv") + "kvi"
-			ix, err := buildIndexThenOpen(ctx, item.decompressor, d.compression, idxPath, d.tmpdir, false, d.salt, ps, d.logger, d.noFsync)
->>>>>>> 1507c7c9
+			idxPath := d.kvAccessorFilePath(item.startTxNum/d.aggregationStep, item.endTxNum/d.aggregationStep)
+			ix, err := buildIndexThenOpen(ctx, item.decompressor, d.compression, idxPath, d.dirs.Tmp, false, d.salt, ps, d.logger, d.noFsync)
 			if err != nil {
 				return fmt.Errorf("build %s values recsplit index: %w", d.filenameBase, err)
 			}
