--- conflicted
+++ resolved
@@ -554,6 +554,9 @@
 	}
 
 	datPath := d.kvFilePath(r.valuesStartTxNum/d.aggregationStep, r.valuesEndTxNum/d.aggregationStep)
+	_, datFileName := filepath.Split(datPath)
+	p := ps.AddNew(datFileName, 1)
+	defer ps.Delete(p)
 	compr, err := compress.NewCompressor(ctx, "merge", datPath, d.dirs.Tmp, compress.MinPatternScore, workers, log.LvlTrace, d.logger)
 	if err != nil {
 		return nil, nil, nil, fmt.Errorf("merge %s compressor: %w", d.filenameBase, err)
@@ -563,9 +566,6 @@
 	if d.noFsync {
 		comp.DisableFsync()
 	}
-	_, datFileName := filepath.Split(datPath)
-	p := ps.AddNew("merge "+datFileName, 1)
-	defer ps.Delete(p)
 
 	var cp CursorHeap
 	heap.Init(&cp)
@@ -640,35 +640,19 @@
 		return nil, nil, nil, fmt.Errorf("merge %s decompressor [%d-%d]: %w", d.filenameBase, r.valuesStartTxNum, r.valuesEndTxNum, err)
 	}
 
-<<<<<<< HEAD
-	//		if valuesIn.index, err = buildIndex(valuesIn.decompressor, idxPath, d.dir,  false /* values */); err != nil {
 	if !UseBpsTree {
 		idxPath := d.kvAccessorFilePath(r.valuesStartTxNum/d.aggregationStep, r.valuesEndTxNum/d.aggregationStep)
 		if valuesIn.index, err = buildIndexThenOpen(ctx, valuesIn.decompressor, d.compression, idxPath, d.dirs.Tmp, false, d.salt, ps, d.logger, d.noFsync); err != nil {
-=======
-	if !UseBpsTree {
-		idxFileName := fmt.Sprintf("%s.%d-%d.kvi", d.filenameBase, r.valuesStartTxNum/d.aggregationStep, r.valuesEndTxNum/d.aggregationStep)
-		idxPath := filepath.Join(d.dir, idxFileName)
-		if valuesIn.index, err = buildIndexThenOpen(ctx, valuesIn.decompressor, d.compression, idxPath, d.tmpdir, false, d.salt, ps, d.logger, d.noFsync); err != nil {
->>>>>>> 1507c7c9
 			return nil, nil, nil, fmt.Errorf("merge %s buildIndex [%d-%d]: %w", d.filenameBase, r.valuesStartTxNum, r.valuesEndTxNum, err)
 		}
 	}
 
-<<<<<<< HEAD
-	btPath := d.kvBtFilePath(r.valuesStartTxNum/d.aggregationStep, r.valuesEndTxNum/d.aggregationStep)
-	valuesIn.bindex, err = CreateBtreeIndexWithDecompressor(btPath, DefaultBtreeM, valuesIn.decompressor, d.compression, *d.salt, ps, d.dirs.Tmp, d.logger)
-	if err != nil {
-		return nil, nil, nil, fmt.Errorf("merge %s btindex [%d-%d]: %w", d.filenameBase, r.valuesStartTxNum, r.valuesEndTxNum, err)
-=======
 	if UseBpsTree {
-		btFileName := fmt.Sprintf("%s.%d-%d.bt", d.filenameBase, r.valuesStartTxNum/d.aggregationStep, r.valuesEndTxNum/d.aggregationStep)
-		btPath := filepath.Join(d.dir, btFileName)
-		valuesIn.bindex, err = CreateBtreeIndexWithDecompressor(btPath, DefaultBtreeM, valuesIn.decompressor, d.compression, *d.salt, ps, d.tmpdir, d.logger)
+		btPath := d.kvBtFilePath(r.valuesStartTxNum/d.aggregationStep, r.valuesEndTxNum/d.aggregationStep)
+		valuesIn.bindex, err = CreateBtreeIndexWithDecompressor(btPath, DefaultBtreeM, valuesIn.decompressor, d.compression, *d.salt, ps, d.dirs.Tmp, d.logger)
 		if err != nil {
 			return nil, nil, nil, fmt.Errorf("merge %s btindex [%d-%d]: %w", d.filenameBase, r.valuesStartTxNum, r.valuesEndTxNum, err)
 		}
->>>>>>> 1507c7c9
 	}
 
 	{
@@ -729,23 +713,16 @@
 		return
 	}
 
-<<<<<<< HEAD
+	for _, f := range domainFiles {
+		f := f
+		defer f.decompressor.EnableReadAhead().DisableReadAhead()
+	}
+
 	datPath := d.kvFilePath(r.valuesStartTxNum/d.aggregationStep, r.valuesEndTxNum/d.aggregationStep)
 	_, datFileName := filepath.Split(datPath)
 	p := ps.AddNew(datFileName, 1)
 	defer ps.Delete(p)
-
-	cmp, err := compress.NewCompressor(ctx, "merge", datPath, d.dirs.Tmp, compress.MinPatternScore, workers, log.LvlTrace, d.logger)
-=======
-	for _, f := range domainFiles {
-		f := f
-		defer f.decompressor.EnableReadAhead().DisableReadAhead()
-	}
-
-	datFileName := fmt.Sprintf("%s.%d-%d.kv", d.filenameBase, r.valuesStartTxNum/d.aggregationStep, r.valuesEndTxNum/d.aggregationStep)
-	datPath := filepath.Join(d.dir, datFileName)
-	compr, err := compress.NewCompressor(ctx, "merge", datPath, d.tmpdir, compress.MinPatternScore, workers, log.LvlTrace, d.logger)
->>>>>>> 1507c7c9
+	compr, err := compress.NewCompressor(ctx, "merge", datPath, d.dirs.Tmp, compress.MinPatternScore, workers, log.LvlTrace, d.logger)
 	if err != nil {
 		return nil, nil, nil, fmt.Errorf("merge %s compressor: %w", d.filenameBase, err)
 	}
@@ -754,8 +731,6 @@
 	if d.noFsync {
 		comp.DisableFsync()
 	}
-	p := ps.AddNew("merge "+datFileName, 1)
-	defer ps.Delete(p)
 
 	var cp CursorHeap
 	heap.Init(&cp)
@@ -838,42 +813,28 @@
 	}
 
 	if !UseBpsTree {
-<<<<<<< HEAD
 		idxPath := d.kvAccessorFilePath(r.valuesStartTxNum/d.aggregationStep, r.valuesEndTxNum/d.aggregationStep)
 		if valuesIn.index, err = buildIndexThenOpen(ctx, valuesIn.decompressor, d.compression, idxPath, d.dirs.Tmp, false, d.salt, ps, d.logger, d.noFsync); err != nil {
-=======
-		idxFileName := fmt.Sprintf("%s.%d-%d.kvi", d.filenameBase, r.valuesStartTxNum/d.aggregationStep, r.valuesEndTxNum/d.aggregationStep)
-		idxPath := filepath.Join(d.dir, idxFileName)
-		if valuesIn.index, err = buildIndexThenOpen(ctx, valuesIn.decompressor, d.compression, idxPath, d.tmpdir, false, d.salt, ps, d.logger, d.noFsync); err != nil {
->>>>>>> 1507c7c9
 			return nil, nil, nil, fmt.Errorf("merge %s buildIndex [%d-%d]: %w", d.filenameBase, r.valuesStartTxNum, r.valuesEndTxNum, err)
 		}
 	}
 
-<<<<<<< HEAD
-	btPath := d.kvBtFilePath(r.valuesStartTxNum/d.aggregationStep, r.valuesEndTxNum/d.aggregationStep)
-	valuesIn.bindex, err = CreateBtreeIndexWithDecompressor(btPath, DefaultBtreeM, valuesIn.decompressor, d.compression, *d.salt, ps, d.dirs.Tmp, d.logger)
-	if err != nil {
-		return nil, nil, nil, fmt.Errorf("create btindex %s [%d-%d]: %w", d.filenameBase, r.valuesStartTxNum, r.valuesEndTxNum, err)
-=======
 	if UseBpsTree {
-		btFileName := fmt.Sprintf("%s.%d-%d.bt", d.filenameBase, r.valuesStartTxNum/d.aggregationStep, r.valuesEndTxNum/d.aggregationStep)
-		btPath := filepath.Join(d.dir, btFileName)
-		valuesIn.bindex, err = CreateBtreeIndexWithDecompressor(btPath, DefaultBtreeM, valuesIn.decompressor, d.compression, *d.salt, ps, d.tmpdir, d.logger)
+		btPath := d.kvBtFilePath(r.valuesStartTxNum/d.aggregationStep, r.valuesEndTxNum/d.aggregationStep)
+		valuesIn.bindex, err = CreateBtreeIndexWithDecompressor(btPath, DefaultBtreeM, valuesIn.decompressor, d.compression, *d.salt, ps, d.dirs.Tmp, d.logger)
 		if err != nil {
 			return nil, nil, nil, fmt.Errorf("merge %s btindex [%d-%d]: %w", d.filenameBase, r.valuesStartTxNum, r.valuesEndTxNum, err)
 		}
 	}
 
 	{
-		fileName := fmt.Sprintf("%s.%d-%d.kvei", d.filenameBase, r.valuesStartTxNum/d.aggregationStep, r.valuesEndTxNum/d.aggregationStep)
-		if dir.FileExist(filepath.Join(d.dir, fileName)) {
-			valuesIn.bloom, err = OpenBloom(filepath.Join(d.dir, fileName))
+		btPath := d.kvExistenceIdxFilePath(r.valuesStartTxNum/d.aggregationStep, r.valuesEndTxNum/d.aggregationStep)
+		if dir.FileExist(btPath) {
+			valuesIn.bloom, err = OpenBloom(btPath)
 			if err != nil {
 				return nil, nil, nil, fmt.Errorf("merge %s bloom [%d-%d]: %w", d.filenameBase, r.valuesStartTxNum, r.valuesEndTxNum, err)
 			}
 		}
->>>>>>> 1507c7c9
 	}
 
 	closeItem = false
