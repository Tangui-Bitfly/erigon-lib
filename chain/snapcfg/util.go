package snapcfg

import (
	_ "embed"
	"encoding/json"
	"path/filepath"
<<<<<<< HEAD
	"slices"
=======
	"sort"
>>>>>>> e27d54ea
	"strconv"
	"strings"

	"github.com/ledgerwatch/erigon-lib/chain/networkname"
	"github.com/ledgerwatch/erigon-lib/downloader/snaptype"
	snapshothashes "github.com/ledgerwatch/erigon-snapshot"
	"github.com/ledgerwatch/erigon-snapshot/webseed"
	"github.com/pelletier/go-toml/v2"
<<<<<<< HEAD
=======
	"github.com/tidwall/btree"
	"golang.org/x/exp/slices"
>>>>>>> e27d54ea
)

var (
	Mainnet = fromToml(snapshothashes.Mainnet)
	// Holesky    = fromToml(snapshothashes.Holesky)
	Sepolia    = fromToml(snapshothashes.Sepolia)
	Goerli     = fromToml(snapshothashes.Goerli)
	Mumbai     = fromToml(snapshothashes.Mumbai)
	Amoy       = fromToml(snapshothashes.Amoy)
	BorMainnet = fromToml(snapshothashes.BorMainnet)
	Gnosis     = fromToml(snapshothashes.Gnosis)
	Chiado     = fromToml(snapshothashes.Chiado)
)

type PreverifiedItem struct {
	Name string
	Hash string
}
type Preverified []PreverifiedItem

func Merge(p0 Preverified, p1 []PreverifiedItem) Preverified {
	merged := append(p0, p1...)
	slices.SortFunc(merged, func(i, j PreverifiedItem) int { return strings.Compare(i.Name, j.Name) })
	return merged
}

func (p Preverified) Get(name string) (PreverifiedItem, bool) {
	i := sort.Search(len(p), func(i int) bool { return p[i].Name >= name })
	if i >= len(p) || p[i].Name != name {
		return PreverifiedItem{}, false
	}

	return p[i], true
}

func (p Preverified) Contains(name string, ignoreVersion ...bool) bool {
	if len(ignoreVersion) > 0 && ignoreVersion[0] {
		_, name, _ := strings.Cut(name, "-")
		for _, item := range p {
			_, noVersion, _ := strings.Cut(item.Name, "-")
			if noVersion == name {
				return true
			}
		}
		return false
	}

	i := sort.Search(len(p), func(i int) bool { return p[i].Name >= name })
	return i < len(p) && p[i].Name == name
}

func (p Preverified) Typed(types []snaptype.Type) Preverified {
	var bestVersions btree.Map[string, PreverifiedItem]

	for _, p := range p {
		v, name, ok := strings.Cut(p.Name, "-")

		if !ok {
			continue
		}

<<<<<<< HEAD
		for _, p := range preverified {
			if v, _, ok := strings.Cut(p.Name, "-"); ok && strings.HasPrefix(v, "v") {
				if v, err := strconv.ParseUint(v[1:], 10, 8); err == nil && uint64(version) == v {
					pv = append(pv, p)
				}
			} else {
				pv = append(pv, p)
=======
		var preferredVersion, minVersion snaptype.Version

		parts := strings.Split(name, "-")
		typeName, _ := strings.CutSuffix(parts[2], filepath.Ext(parts[2]))
		include := false

		for _, typ := range types {
			if typeName == typ.String() {
				preferredVersion = typ.Versions().Current
				minVersion = typ.Versions().MinSupported
				include = true
				break
>>>>>>> e27d54ea
			}
		}

		if !include {
			continue
		}

		version, err := snaptype.ParseVersion(v)

		if err != nil {
			continue
		}

		if version < minVersion {
			continue
		}

<<<<<<< HEAD
			for _, p := range preverified {
				if v, _, ok := strings.Cut(p.Name, "-"); ok && strings.HasPrefix(v, "v") {
					if v, err := strconv.ParseUint(v[1:], 10, 8); err == nil && uint64(version) == v {
						pv = append(pv, p)
					}
				} else {
					pv = append(pv, p)
=======
		if version > preferredVersion {
			continue
		}

		if current, ok := bestVersions.Get(name); ok {
			v, _, _ := strings.Cut(current.Name, "-")
			cv, _ := snaptype.ParseVersion(v)

			if version > cv {
				bestVersions.Set(name, p)
			}
		} else {
			bestVersions.Set(name, p)
		}
	}

	var versioned Preverified

	bestVersions.Scan(func(key string, value PreverifiedItem) bool {
		versioned = append(versioned, value)
		return true
	})

	return versioned
}

func (p Preverified) Versioned(preferredVersion snaptype.Version, minVersion snaptype.Version, types ...snaptype.Enum) Preverified {
	var bestVersions btree.Map[string, PreverifiedItem]

	for _, p := range p {
		v, name, ok := strings.Cut(p.Name, "-")

		if !ok {
			continue
		}

		parts := strings.Split(name, "-")
		typeName, _ := strings.CutSuffix(parts[2], filepath.Ext(parts[2]))
		include := false

		if len(types) > 0 {
			for _, typ := range types {
				if typeName == typ.String() {
					include = true
					break
>>>>>>> e27d54ea
				}
			}

			if !include {
				continue
			}
		}

		version, err := snaptype.ParseVersion(v)

		if err != nil {
			continue
		}

		if version < minVersion {
			continue
		}

		if version > preferredVersion {
			continue
		}

		if current, ok := bestVersions.Get(name); ok {
			v, _, _ := strings.Cut(current.Name, "-")
			cv, _ := snaptype.ParseVersion(v)

			if version > cv {
				bestVersions.Set(name, p)
			}
		} else {
			bestVersions.Set(name, p)
		}
	}

	var versioned Preverified

	bestVersions.Scan(func(key string, value PreverifiedItem) bool {
		versioned = append(versioned, value)
		return true
	})

	return versioned
}

func (p Preverified) MaxBlock(version snaptype.Version) (uint64, error) {
	max := uint64(0)

	for _, p := range p {
		_, fileName := filepath.Split(p.Name)
		ext := filepath.Ext(fileName)
		if ext != ".seg" {
			continue
		}
		onlyName := fileName[:len(fileName)-len(ext)]
		parts := strings.Split(onlyName, "-")

		to, err := strconv.ParseUint(parts[2], 10, 64)
		if err != nil {
			return 0, err
		}

		if version != 0 {
			if v, err := snaptype.ParseVersion(parts[0]); err != nil || v != version {
				continue
			}
		}

		if max < to {
			max = to
		}

	}
	if max == 0 { // to prevent underflow
		return 0, nil
	}

	return max*1_000 - 1, nil
}

func (p Preverified) MarshalJSON() ([]byte, error) {
	out := map[string]string{}

	for _, i := range p {
		out[i.Name] = i.Hash
	}

	return json.Marshal(out)
}

func (p *Preverified) UnmarshalJSON(data []byte) error {
	var outMap map[string]string

	if err := json.Unmarshal(data, &outMap); err != nil {
		return err
	}

	*p = doSort(outMap)
	return nil
}

func fromToml(in []byte) (out Preverified) {
	var outMap map[string]string
	if err := toml.Unmarshal(in, &outMap); err != nil {
		panic(err)
	}
	return doSort(outMap)
}

func doSort(in map[string]string) Preverified {
	out := make(Preverified, 0, len(in))
	for k, v := range in {
		out = append(out, PreverifiedItem{k, v})
	}
	slices.SortFunc(out, func(i, j PreverifiedItem) int { return strings.Compare(i.Name, j.Name) })
	return out
}

func newCfg(networkName string, preverified Preverified) *Cfg {
	maxBlockNum, _ := preverified.MaxBlock(0)
	return &Cfg{ExpectBlocks: maxBlockNum, Preverified: preverified, networkName: networkName}
}

type Cfg struct {
	ExpectBlocks uint64
	Preverified  Preverified
	networkName  string
}

func (c Cfg) Seedable(info snaptype.FileInfo) bool {
	mergeLimit := c.MergeLimit(info.From)
	return info.To-info.From == mergeLimit
}

func (c Cfg) MergeLimit(fromBlock uint64) uint64 {
	for _, p := range c.Preverified {
		if info, ok := snaptype.ParseFileName("", p.Name); ok && info.Ext == ".seg" {
			if fromBlock >= info.From && fromBlock < info.To {
				if info.Len() == snaptype.Erigon2MergeLimit ||
					info.Len() == snaptype.Erigon2OldMergeLimit {
					return info.Len()
				}

				break
			}
		}
	}

	return snaptype.Erigon2MergeLimit
}

var knownPreverified = map[string]Preverified{
	networkname.MainnetChainName: Mainnet,
	// networkname.HoleskyChainName:    HoleskyChainSnapshotCfg,
	networkname.SepoliaChainName:    Sepolia,
	networkname.GoerliChainName:     Goerli,
	networkname.MumbaiChainName:     Mumbai,
	networkname.AmoyChainName:       Amoy,
	networkname.BorMainnetChainName: BorMainnet,
	networkname.GnosisChainName:     Gnosis,
	networkname.ChiadoChainName:     Chiado,
}

var ethereumTypes = append(snaptype.BlockSnapshotTypes, snaptype.CaplinSnapshotTypes...)
var borTypes = append(snaptype.BlockSnapshotTypes, snaptype.BorSnapshotTypes...)

var knownTypes = map[string][]snaptype.Type{
	networkname.MainnetChainName: ethereumTypes,
	// networkname.HoleskyChainName:    HoleskyChainSnapshotCfg,
	networkname.SepoliaChainName:    ethereumTypes,
	networkname.GoerliChainName:     ethereumTypes,
	networkname.MumbaiChainName:     borTypes,
	networkname.AmoyChainName:       borTypes,
	networkname.BorMainnetChainName: borTypes,
	networkname.GnosisChainName:     ethereumTypes,
	networkname.ChiadoChainName:     ethereumTypes,
}

func Seedable(networkName string, info snaptype.FileInfo) bool {
	return KnownCfg(networkName).Seedable(info)
}

func MergeLimit(networkName string, fromBlock uint64) uint64 {
	return KnownCfg(networkName).MergeLimit(fromBlock)
}

func MaxSeedableSegment(chain string, dir string) uint64 {
	var max uint64

	if list, err := snaptype.Segments(dir); err == nil {
		for _, info := range list {
			if Seedable(chain, info) && info.Type.Enum() == snaptype.Enums.Headers && info.To > max {
				max = info.To
			}
		}
	}

	return max
}

var oldMergeSteps = append([]uint64{snaptype.Erigon2OldMergeLimit}, snaptype.MergeSteps...)

func MergeSteps(networkName string, fromBlock uint64) []uint64 {
	mergeLimit := MergeLimit(networkName, fromBlock)

	if mergeLimit == snaptype.Erigon2OldMergeLimit {
		return oldMergeSteps
	}

	return snaptype.MergeSteps
}

// KnownCfg return list of preverified hashes for given network, but apply whiteList filter if it's not empty
func KnownCfg(networkName string) *Cfg {
	c, ok := knownPreverified[networkName]

	if !ok {
		return newCfg(networkName, Preverified{})
	}

	return newCfg(networkName, c.Typed(knownTypes[networkName]))
}

func VersionedCfg(networkName string, preferred snaptype.Version, min snaptype.Version) *Cfg {
	c, ok := knownPreverified[networkName]

	if !ok {
		return newCfg(networkName, Preverified{})
	}

	return newCfg(networkName, c.Versioned(preferred, min))
}

var KnownWebseeds = map[string][]string{
	networkname.MainnetChainName:    webseedsParse(webseed.Mainnet),
	networkname.SepoliaChainName:    webseedsParse(webseed.Sepolia),
	networkname.GoerliChainName:     webseedsParse(webseed.Goerli),
	networkname.MumbaiChainName:     webseedsParse(webseed.Mumbai),
	networkname.AmoyChainName:       webseedsParse(webseed.Amoy),
	networkname.BorMainnetChainName: webseedsParse(webseed.BorMainnet),
	networkname.GnosisChainName:     webseedsParse(webseed.Gnosis),
	networkname.ChiadoChainName:     webseedsParse(webseed.Chiado),
}

func webseedsParse(in []byte) (res []string) {
	a := map[string]string{}
	if err := toml.Unmarshal(in, &a); err != nil {
		panic(err)
	}
	for _, l := range a {
		res = append(res, l)
	}
	slices.Sort(res)
	return res
}<|MERGE_RESOLUTION|>--- conflicted
+++ resolved
@@ -4,11 +4,8 @@
 	_ "embed"
 	"encoding/json"
 	"path/filepath"
-<<<<<<< HEAD
 	"slices"
-=======
 	"sort"
->>>>>>> e27d54ea
 	"strconv"
 	"strings"
 
@@ -17,11 +14,7 @@
 	snapshothashes "github.com/ledgerwatch/erigon-snapshot"
 	"github.com/ledgerwatch/erigon-snapshot/webseed"
 	"github.com/pelletier/go-toml/v2"
-<<<<<<< HEAD
-=======
 	"github.com/tidwall/btree"
-	"golang.org/x/exp/slices"
->>>>>>> e27d54ea
 )
 
 var (
@@ -83,15 +76,6 @@
 			continue
 		}
 
-<<<<<<< HEAD
-		for _, p := range preverified {
-			if v, _, ok := strings.Cut(p.Name, "-"); ok && strings.HasPrefix(v, "v") {
-				if v, err := strconv.ParseUint(v[1:], 10, 8); err == nil && uint64(version) == v {
-					pv = append(pv, p)
-				}
-			} else {
-				pv = append(pv, p)
-=======
 		var preferredVersion, minVersion snaptype.Version
 
 		parts := strings.Split(name, "-")
@@ -104,7 +88,6 @@
 				minVersion = typ.Versions().MinSupported
 				include = true
 				break
->>>>>>> e27d54ea
 			}
 		}
 
@@ -122,15 +105,6 @@
 			continue
 		}
 
-<<<<<<< HEAD
-			for _, p := range preverified {
-				if v, _, ok := strings.Cut(p.Name, "-"); ok && strings.HasPrefix(v, "v") {
-					if v, err := strconv.ParseUint(v[1:], 10, 8); err == nil && uint64(version) == v {
-						pv = append(pv, p)
-					}
-				} else {
-					pv = append(pv, p)
-=======
 		if version > preferredVersion {
 			continue
 		}
@@ -176,7 +150,6 @@
 				if typeName == typ.String() {
 					include = true
 					break
->>>>>>> e27d54ea
 				}
 			}
 
