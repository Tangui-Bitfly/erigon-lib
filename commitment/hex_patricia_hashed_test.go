--- conflicted
+++ resolved
@@ -200,10 +200,10 @@
 	require.EqualValues(t, ra, rb)
 
 	plainKeys, updates = NewUpdateBuilder().
-		//Balance("71562b71999873db5b286df957af199ec94617f7", 999860099).
-		//Nonce("71562b71999873db5b286df957af199ec94617f7", 3).
-		//Balance("3a220f351252089d385b29beca14e27f204c296a", 900234).
-		//Balance("0000000000000000000000000000000000000000", 2000000000000138901).
+		Balance("71562b71999873db5b286df957af199ec94617f7", 999860099).
+		Nonce("71562b71999873db5b286df957af199ec94617f7", 3).
+		Balance("3a220f351252089d385b29beca14e27f204c296a", 900234).
+		Balance("0000000000000000000000000000000000000000", 2000000000000138901).
 		Balance("0000000000000000000000000000000000000000", 4000000000000138901).
 		Build()
 
@@ -221,7 +221,7 @@
 		Balance("71562b71999873db5b286df957af199ec94617f7", 999860099).
 		Nonce("71562b71999873db5b286df957af199ec94617f7", 3).
 		Balance("3a220f351252089d385b29beca14e27f204c296a", 900234).
-		//Balance("0000000000000000000000000000000000000000", 2000000000000138901).
+		Balance("0000000000000000000000000000000000000000", 2000000000000138901).
 		Balance("0000000000000000000000000000000000000000", 4000000000000138901).
 		Build()
 
@@ -268,12 +268,9 @@
 
 // TODO(awskii)
 func Test_HexPatriciaHashed_BrokenUniqueRepr(t *testing.T) {
-<<<<<<< HEAD
-=======
 	ctx := context.Background()
 	//t.Skip("awskii should fix issue with insertion of storage before account")
 
->>>>>>> 0672d2db
 	uniqTest := func(t *testing.T, sortHashedKeys bool, trace bool) {
 		t.Helper()
 
@@ -368,11 +365,8 @@
 }
 
 func Test_HexPatriciaHashed_UniqueRepresentation(t *testing.T) {
-<<<<<<< HEAD
-=======
 	//t.Skip("has to fix Test_HexPatriciaHashed_BrokenUniqueRepr first to get this green")
 	ctx := context.Background()
->>>>>>> 0672d2db
 	stateSeq := NewMockState(t)
 	stateBatch := NewMockState(t)
 
@@ -501,15 +495,8 @@
 			t.Fatal(err)
 		}
 
-<<<<<<< HEAD
-		rootHash, branchNodeUpdates, err := hph.ProcessKeys(plainKeys)
+		rootHash, branchNodeUpdates, err := hph.ProcessKeys(ctx, plainKeys)
 		require.NoError(t, err)
-=======
-		rootHash, branchNodeUpdates, err := hph.ProcessKeys(ctx, plainKeys)
-		if err != nil {
-			t.Fatal(err)
-		}
->>>>>>> 0672d2db
 		ms.applyBranchNodeUpdates(branchNodeUpdates)
 
 		require.EqualValues(t, testData.expectedRoot, fmt.Sprintf("%x", rootHash))
